(ns metabase.models.revision-test
  (:require [expectations :refer :all]
            [korma.core :refer [table]]
            [medley.core :as m]
            [metabase.db :as db]
            (metabase.models [card :refer [Card]]
                             [interface :refer [defentity]]
                             [revision :refer :all])
            [metabase.test.data.users :refer :all]
            [metabase.util :as u]))

(defn fake-card [& {:as kwargs}]
  (m/mapply db/ins Card (merge {:name (str (java.util.UUID/randomUUID))
                                :display                :table
                                :public_perms           0
                                :dataset_query          {}
                                :visualization_settings 0
                                :creator_id             (user->id :rasta)}
                               kwargs)))

(defmacro with-fake-card [[binding & [options]] & body]
  `(let [card# (fake-card ~@(flatten (seq options)))
         ~binding card#]
     (try
       ~@body
       (finally
         (db/cascade-delete Card :id (:id card#))))))

(def ^:private reverted-to
  (atom nil))

(defentity ^:private FakedCard :report_card)

(extend-type (class FakedCard)
  IRevisioned
  (serialize-instance [_ _ obj]
    (assoc obj :serialized true))
  (revert-to-revision [_ _ serialized-instance]
    (reset! reverted-to (dissoc serialized-instance :serialized)))
  (diff-map [_ o1 o2]
    {:o1 o1, :o2 o2})
  (diff-str [_ o1 o2]
    (when o1
      (str "BEFORE=" o1 ",AFTER=" o2))))

(defn- push-fake-revision [card-id & {:keys [message] :as object}]
  (push-revision
    :entity   FakedCard
    :id       card-id
    :user-id  (user->id :rasta)
    :object   (dissoc object :message)
    :message  message))


;;; # Default diff-* implementations

;; Check that pattern matching allows specialization and that string only reflects the keys that have changed
(expect "renamed this Card from \"Tips by State\" to \"Spots by State\"."
  (default-diff-str Card
                    {:name "Tips by State", :private false}
                    {:name "Spots by State", :private false}))

(expect "made this Card private."
  (default-diff-str Card
                    {:name "Spots by State", :private false}
                    {:name "Spots by State", :private true}))


;; Check the fallback sentence fragment for key without specialized sentence fragment
(expect "changed priority from \"Important\" to \"Regular\"."
  (default-diff-str Card
                    {:priority "Important"}
                    {:priority "Regular"}))

;; Check that 2 changes are handled nicely
(expect "made this Card private and renamed it from \"Tips by State\" to \"Spots by State\"."
  (default-diff-str Card
                    {:name "Tips by State", :private false}
                    {:name "Spots by State", :private true}))

;; Check that several changes are handled nicely
(expect "changed priority from \"Important\" to \"Regular\", made this Card private and renamed it from \"Tips by State\" to \"Spots by State\"."
  (default-diff-str Card
                    {:name "Tips by State", :private false, :priority "Important"}
                    {:name "Spots by State", :private true, :priority "Regular"}))


;;; # REVISIONS + PUSH-REVISION

;; Test that a newly created Card doesn't have any revisions
(expect []
  (with-fake-card [{card-id :id}]
    (revisions FakedCard card-id)))

;; Test that we can add a revision
<<<<<<< HEAD
(expect [{:model        "FakedCard"
          :user_id      (user->id :rasta)
          :object       {:name "Tips Created by Day", :serialized true}
          :is_reversion false
          :is_creation  false
          :message      "yay!"}]
=======
(expect [(map->RevisionInstance
          {:model        "FakedCard"
           :user_id      (user->id :rasta)
           :object       {:name "Tips Created by Day", :serialized true}
           :is_reversion false
           :is_creation  false})]
>>>>>>> 9cd9a4bd
  (with-fake-card [{card-id :id}]
    (push-fake-revision card-id, :name "Tips Created by Day", :message "yay!")
    (->> (revisions FakedCard card-id)
         (map (u/rpartial dissoc :timestamp :id :model_id)))))

;; Test that revisions are sorted in reverse chronological order
<<<<<<< HEAD
(expect [{:model        "FakedCard"
          :user_id      (user->id :rasta)
          :object       {:name "Spots Created by Day", :serialized true}
          :is_reversion false
          :is_creation  false
          :message      nil}
         {:model        "FakedCard"
          :user_id      (user->id :rasta)
          :object       {:name "Tips Created by Day", :serialized true}
          :is_reversion false
          :is_creation  false
          :message      nil}]
=======
(expect [(map->RevisionInstance
          {:model        "FakedCard"
           :user_id      (user->id :rasta)
           :object       {:name "Spots Created by Day", :serialized true}
           :is_reversion false
           :is_creation  false})
         (map->RevisionInstance
          {:model        "FakedCard"
           :user_id      (user->id :rasta)
           :object       {:name "Tips Created by Day", :serialized true}
           :is_reversion false
           :is_creation  false})]
>>>>>>> 9cd9a4bd
  (with-fake-card [{card-id :id}]
    (push-fake-revision card-id, :name "Tips Created by Day")
    (push-fake-revision card-id, :name "Spots Created by Day")
    (->> (revisions FakedCard card-id)
         (map (u/rpartial dissoc :timestamp :id :model_id)))))

;; Check that old revisions get deleted
(expect max-revisions
  (with-fake-card [{card-id :id}]
    ;; e.g. if max-revisions is 15 then insert 16 revisions
    (dorun (repeatedly (inc max-revisions) #(push-fake-revision card-id, :name "Tips Created by Day")))
    (count (revisions FakedCard card-id))))


;;; # REVISIONS+DETAILS

;; Test that add-revision-details properly enriches our revision objects
(expect
  {:is_creation  false
   :is_reversion false
   :message      nil
   :user         {:id (user->id :rasta), :common_name "Rasta Toucan", :first_name "Rasta", :last_name "Toucan"}
   :diff         {:o1 {:name "Initial Name", :serialized true}
                  :o2 {:name "Modified Name", :serialized true}}
   :description  "BEFORE={:name \"Initial Name\", :serialized true},AFTER={:name \"Modified Name\", :serialized true}"}
  (with-fake-card [{card-id :id}]
    (push-fake-revision card-id, :name "Initial Name")
    (push-fake-revision card-id, :name "Modified Name")
    (let [revisions (revisions FakedCard card-id)]
      (assert (= 2 (count revisions)))
      (-> (add-revision-details FakedCard (first revisions) (last revisions))
          (dissoc :timestamp :id :model_id)))))

;; Check that revisions+details pulls in user info and adds description
<<<<<<< HEAD
(expect [{:is_reversion false,
          :is_creation  false,
          :message      nil
          :user         {:id (user->id :rasta), :common_name "Rasta Toucan", :first_name "Rasta", :last_name "Toucan"},
          :diff         {:o1 nil
                         :o2 {:name "Tips Created by Day", :serialized true}}
          :description  nil}]
=======
(expect [(map->RevisionInstance
          {:is_reversion false,
           :is_creation  false,
           :user         {:id (user->id :rasta), :common_name "Rasta Toucan", :first_name "Rasta", :last_name "Toucan"},
           :description  "First revision."})]
>>>>>>> 9cd9a4bd
  (with-fake-card [{card-id :id}]
    (push-fake-revision card-id, :name "Tips Created by Day")
    (->> (revisions+details FakedCard card-id)
         (map (u/rpartial dissoc :timestamp :id :model_id)))))

;; Check that revisions properly defer to describe-diff
<<<<<<< HEAD
(expect [{:is_reversion false,
          :is_creation  false,
          :message      nil
          :user         {:id (user->id :rasta), :common_name "Rasta Toucan", :first_name "Rasta", :last_name "Toucan"},
          :diff         {:o1 {:name "Tips Created by Day", :serialized true}
                         :o2 {:name "Spots Created by Day", :serialized true}}
          :description  "BEFORE={:name \"Tips Created by Day\", :serialized true},AFTER={:name \"Spots Created by Day\", :serialized true}"}
         {:is_reversion false,
          :is_creation  false,
          :message      nil
          :user         {:id (user->id :rasta), :common_name "Rasta Toucan", :first_name "Rasta", :last_name "Toucan"},
          :diff         {:o1 nil
                         :o2 {:name "Tips Created by Day", :serialized true}}
          :description  nil}]
=======
(expect [(map->RevisionInstance
          {:is_reversion false,
           :is_creation  false,
           :user         {:id (user->id :rasta), :common_name "Rasta Toucan", :first_name "Rasta", :last_name "Toucan"},
           :description  "BEFORE={:name \"Tips Created by Day\", :serialized true},AFTER={:name \"Spots Created by Day\", :serialized true}"})
         (map->RevisionInstance
          {:is_reversion false,
           :is_creation  false,
           :user         {:id (user->id :rasta), :common_name "Rasta Toucan", :first_name "Rasta", :last_name "Toucan"},
           :description  "First revision."})]
>>>>>>> 9cd9a4bd
  (with-fake-card [{card-id :id}]
    (push-fake-revision card-id, :name "Tips Created by Day")
    (push-fake-revision card-id, :name "Spots Created by Day")
    (->> (revisions+details FakedCard card-id)
         (map (u/rpartial dissoc :timestamp :id :model_id)))))

;;; # REVERT

;; Check that revert defers to revert-to-revision
(expect {:name "Tips Created by Day"}
  (with-fake-card [{card-id :id}]
    (push-fake-revision card-id, :name "Tips Created by Day")
    (let [[{revision-id :id}] (revisions FakedCard card-id)]
      (revert :entity FakedCard, :id card-id, :user-id (user->id :rasta), :revision-id revision-id)
      @reverted-to)))

;; Check default impl of revert-to-revision just does mapply upd
(expect ["Spots Created By Day"
         "Tips Created by Day"]
  (with-fake-card [{card-id :id} {:name "Spots Created By Day"}]
    (push-revision :entity Card, :id card-id, :user-id (user->id :rasta), :object {:name "Tips Created by Day"})
    (push-revision :entity Card, :id card-id, :user-id (user->id :rasta), :object {:name "Spots Created by Day"})
    [(:name (Card card-id))
     (let [[_ {old-revision-id :id}] (revisions Card card-id)]
       (revert :entity Card, :id card-id, :user-id (user->id :rasta), :revision-id old-revision-id)
       (:name (Card card-id)))]))

;; Check that reverting to a previous revision adds an appropriate revision
<<<<<<< HEAD
(expect [{:model        "FakedCard"
          :user_id      (user->id :rasta)
          :object       {:name "Tips Created by Day", :serialized true}
          :is_reversion true
          :is_creation  false
          :message      nil}
         {:model        "FakedCard",
          :user_id      (user->id :rasta)
          :object       {:name "Spots Created by Day", :serialized true}
          :is_reversion false
          :is_creation  false
          :message      nil}
         {:model        "FakedCard",
          :user_id      (user->id :rasta)
          :object       {:name "Tips Created by Day", :serialized true}
          :is_reversion false
          :is_creation  false
          :message      nil}]
=======
(expect [(map->RevisionInstance
          {:model        "FakedCard"
           :user_id      (user->id :rasta)
           :object       {:name "Tips Created by Day", :serialized true}
           :is_reversion true
           :is_creation  false})
         (map->RevisionInstance
          {:model        "FakedCard",
           :user_id      (user->id :rasta)
           :object       {:name "Spots Created by Day", :serialized true}
           :is_reversion false
           :is_creation  false})
         (map->RevisionInstance
          {:model        "FakedCard",
           :user_id      (user->id :rasta)
           :object       {:name "Tips Created by Day", :serialized true}
           :is_reversion false
           :is_creation  false})]
>>>>>>> 9cd9a4bd
  (with-fake-card [{card-id :id}]
    (push-fake-revision card-id, :name "Tips Created by Day")
    (push-fake-revision card-id, :name "Spots Created by Day")
    (let [[_ {old-revision-id :id}] (revisions FakedCard card-id)]
      (revert :entity FakedCard, :id card-id, :user-id (user->id :rasta), :revision-id old-revision-id)
      (->> (revisions FakedCard card-id)
           (map (u/rpartial dissoc :timestamp :id :model_id))))))<|MERGE_RESOLUTION|>--- conflicted
+++ resolved
@@ -93,54 +93,33 @@
     (revisions FakedCard card-id)))
 
 ;; Test that we can add a revision
-<<<<<<< HEAD
-(expect [{:model        "FakedCard"
-          :user_id      (user->id :rasta)
-          :object       {:name "Tips Created by Day", :serialized true}
-          :is_reversion false
-          :is_creation  false
-          :message      "yay!"}]
-=======
-(expect [(map->RevisionInstance
-          {:model        "FakedCard"
-           :user_id      (user->id :rasta)
-           :object       {:name "Tips Created by Day", :serialized true}
-           :is_reversion false
-           :is_creation  false})]
->>>>>>> 9cd9a4bd
+(expect [(map->RevisionInstance
+          {:model        "FakedCard"
+           :user_id      (user->id :rasta)
+           :object       {:name "Tips Created by Day", :serialized true}
+           :is_reversion false
+           :is_creation  false
+           :message      "yay!"})]
   (with-fake-card [{card-id :id}]
     (push-fake-revision card-id, :name "Tips Created by Day", :message "yay!")
     (->> (revisions FakedCard card-id)
          (map (u/rpartial dissoc :timestamp :id :model_id)))))
 
 ;; Test that revisions are sorted in reverse chronological order
-<<<<<<< HEAD
-(expect [{:model        "FakedCard"
-          :user_id      (user->id :rasta)
-          :object       {:name "Spots Created by Day", :serialized true}
-          :is_reversion false
-          :is_creation  false
-          :message      nil}
-         {:model        "FakedCard"
-          :user_id      (user->id :rasta)
-          :object       {:name "Tips Created by Day", :serialized true}
-          :is_reversion false
-          :is_creation  false
-          :message      nil}]
-=======
 (expect [(map->RevisionInstance
           {:model        "FakedCard"
            :user_id      (user->id :rasta)
            :object       {:name "Spots Created by Day", :serialized true}
            :is_reversion false
-           :is_creation  false})
-         (map->RevisionInstance
-          {:model        "FakedCard"
-           :user_id      (user->id :rasta)
-           :object       {:name "Tips Created by Day", :serialized true}
-           :is_reversion false
-           :is_creation  false})]
->>>>>>> 9cd9a4bd
+           :is_creation  false
+           :message      nil})
+         (map->RevisionInstance
+          {:model        "FakedCard"
+           :user_id      (user->id :rasta)
+           :object       {:name "Tips Created by Day", :serialized true}
+           :is_reversion false
+           :is_creation  false
+           :message      nil})]
   (with-fake-card [{card-id :id}]
     (push-fake-revision card-id, :name "Tips Created by Day")
     (push-fake-revision card-id, :name "Spots Created by Day")
@@ -175,54 +154,36 @@
           (dissoc :timestamp :id :model_id)))))
 
 ;; Check that revisions+details pulls in user info and adds description
-<<<<<<< HEAD
-(expect [{:is_reversion false,
-          :is_creation  false,
-          :message      nil
-          :user         {:id (user->id :rasta), :common_name "Rasta Toucan", :first_name "Rasta", :last_name "Toucan"},
-          :diff         {:o1 nil
-                         :o2 {:name "Tips Created by Day", :serialized true}}
-          :description  nil}]
-=======
 (expect [(map->RevisionInstance
           {:is_reversion false,
            :is_creation  false,
+           :message      nil,
            :user         {:id (user->id :rasta), :common_name "Rasta Toucan", :first_name "Rasta", :last_name "Toucan"},
-           :description  "First revision."})]
->>>>>>> 9cd9a4bd
+           :diff         {:o1 nil
+                          :o2 {:name "Tips Created by Day", :serialized true}}
+           :description  nil})]
   (with-fake-card [{card-id :id}]
     (push-fake-revision card-id, :name "Tips Created by Day")
     (->> (revisions+details FakedCard card-id)
          (map (u/rpartial dissoc :timestamp :id :model_id)))))
 
 ;; Check that revisions properly defer to describe-diff
-<<<<<<< HEAD
-(expect [{:is_reversion false,
-          :is_creation  false,
-          :message      nil
-          :user         {:id (user->id :rasta), :common_name "Rasta Toucan", :first_name "Rasta", :last_name "Toucan"},
-          :diff         {:o1 {:name "Tips Created by Day", :serialized true}
-                         :o2 {:name "Spots Created by Day", :serialized true}}
-          :description  "BEFORE={:name \"Tips Created by Day\", :serialized true},AFTER={:name \"Spots Created by Day\", :serialized true}"}
-         {:is_reversion false,
-          :is_creation  false,
-          :message      nil
-          :user         {:id (user->id :rasta), :common_name "Rasta Toucan", :first_name "Rasta", :last_name "Toucan"},
-          :diff         {:o1 nil
-                         :o2 {:name "Tips Created by Day", :serialized true}}
-          :description  nil}]
-=======
 (expect [(map->RevisionInstance
           {:is_reversion false,
            :is_creation  false,
+           :message      nil
            :user         {:id (user->id :rasta), :common_name "Rasta Toucan", :first_name "Rasta", :last_name "Toucan"},
+           :diff         {:o1 {:name "Tips Created by Day", :serialized true}
+                          :o2 {:name "Spots Created by Day", :serialized true}}
            :description  "BEFORE={:name \"Tips Created by Day\", :serialized true},AFTER={:name \"Spots Created by Day\", :serialized true}"})
          (map->RevisionInstance
           {:is_reversion false,
            :is_creation  false,
+           :message      nil
            :user         {:id (user->id :rasta), :common_name "Rasta Toucan", :first_name "Rasta", :last_name "Toucan"},
-           :description  "First revision."})]
->>>>>>> 9cd9a4bd
+           :diff         {:o1 nil
+                          :o2 {:name "Tips Created by Day", :serialized true}}
+           :description  nil})]
   (with-fake-card [{card-id :id}]
     (push-fake-revision card-id, :name "Tips Created by Day")
     (push-fake-revision card-id, :name "Spots Created by Day")
@@ -251,45 +212,27 @@
        (:name (Card card-id)))]))
 
 ;; Check that reverting to a previous revision adds an appropriate revision
-<<<<<<< HEAD
-(expect [{:model        "FakedCard"
-          :user_id      (user->id :rasta)
-          :object       {:name "Tips Created by Day", :serialized true}
-          :is_reversion true
-          :is_creation  false
-          :message      nil}
-         {:model        "FakedCard",
-          :user_id      (user->id :rasta)
-          :object       {:name "Spots Created by Day", :serialized true}
-          :is_reversion false
-          :is_creation  false
-          :message      nil}
-         {:model        "FakedCard",
-          :user_id      (user->id :rasta)
-          :object       {:name "Tips Created by Day", :serialized true}
-          :is_reversion false
-          :is_creation  false
-          :message      nil}]
-=======
 (expect [(map->RevisionInstance
           {:model        "FakedCard"
            :user_id      (user->id :rasta)
            :object       {:name "Tips Created by Day", :serialized true}
            :is_reversion true
-           :is_creation  false})
+           :is_creation  false
+           :message      nil})
          (map->RevisionInstance
           {:model        "FakedCard",
            :user_id      (user->id :rasta)
            :object       {:name "Spots Created by Day", :serialized true}
            :is_reversion false
-           :is_creation  false})
+           :is_creation  false
+           :message      nil})
          (map->RevisionInstance
           {:model        "FakedCard",
            :user_id      (user->id :rasta)
            :object       {:name "Tips Created by Day", :serialized true}
            :is_reversion false
-           :is_creation  false})]
->>>>>>> 9cd9a4bd
+           :is_creation  false
+           :message      nil})]
   (with-fake-card [{card-id :id}]
     (push-fake-revision card-id, :name "Tips Created by Day")
     (push-fake-revision card-id, :name "Spots Created by Day")
