(ns metabase.api.table-test
  "Tests for /api/table endpoints."
  (:require [clojure.walk :as walk]
            [expectations :refer :all]
            [medley.core :as m]
            [metabase
             [driver :as driver]
             [http-client :as http]
             [middleware :as middleware]
             [sync-database :as sync-database]
             [util :as u]]
            [metabase.models
             [card :refer [Card]]
             [database :as database :refer [Database]]
             [field :refer [Field]]
             [permissions :as perms]
             [permissions-group :as perms-group]
             [table :refer [Table]]]
            [metabase.test
             [data :as data :refer :all]
             [util :as tu :refer [match-$ resolve-private-vars]]]
            [metabase.test.data
             [dataset-definitions :as defs]
             [users :refer :all]]
<<<<<<< HEAD
            [toucan
             [db :as db]
             [hydrate :as hydrate]]
=======
            [toucan.db :as db]
>>>>>>> 43c61b9d
            [toucan.util.test :as tt]))

(resolve-private-vars metabase.models.table pk-field-id)
(resolve-private-vars metabase.api.table
  dimension-options-for-response datetime-dimension-indexes numeric-dimension-indexes
  numeric-default-index date-default-index coordinate-default-index)


;; ## /api/org/* AUTHENTICATION Tests
;; We assume that all endpoints for a given context are enforced by the same middleware, so we don't run the same
;; authentication test on every single individual endpoint

(expect (get middleware/response-unauthentic :body) (http/client :get 401 "table"))
(expect (get middleware/response-unauthentic :body) (http/client :get 401 (format "table/%d" (id :users))))


;; Helper Fns

(defn- db-details []
  (match-$ (db)
    {:created_at         $
     :engine             "h2"
     :id                 $
     :updated_at         $
     :name               "test-data"
     :is_sample          false
     :is_full_sync       true
     :description        nil
     :caveats            nil
     :points_of_interest nil
     :features           (mapv name (driver/features (driver/engine->driver :h2)))}))

(defn- table-defaults []
  {:description             nil
   :caveats                 nil
   :points_of_interest      nil
   :show_in_getting_started false
   :entity_type             nil
   :visibility_type         nil
   :db                      (db-details)
   :entity_name             nil
   :active                  true
   :db_id                   (id)
   :segments                []
   :metrics                 []})

(def ^:private ^:const field-defaults
  {:description              nil
   :active                   true
   :position                 0
   :target                   nil
   :preview_display          true
   :visibility_type          "normal"
   :caveats                  nil
   :points_of_interest       nil
   :parent_id                nil
   :min_value                nil
   :max_value                nil
   :dimension_options        []
   :default_dimension_option nil})


;; ## GET /api/table
;; These should come back in alphabetical order and include relevant metadata
(expect
  #{{:name         (format-name "categories")
     :display_name "Categories"
     :rows         75
     :id           (id :categories)}
    {:name         (format-name "checkins")
     :display_name "Checkins"
     :rows         1000
     :id           (id :checkins)}
    {:name         (format-name "users")
     :display_name "Users"
     :rows         15
     :id           (id :users)}
    {:name         (format-name "venues")
     :display_name "Venues"
     :rows         100
     :id           (id :venues)}}
  (->> ((user->client :rasta) :get 200 "table")
       (filter #(= (:db_id %) (id))) ; prevent stray tables from affecting unit test results
       (map #(dissoc %
                     :raw_table_id :db :created_at :updated_at :schema :entity_name :description :entity_type :visibility_type
                     :caveats :points_of_interest :show_in_getting_started :db_id :active))
       set))


;; ## GET /api/table/:id
(expect
  (merge (dissoc (table-defaults) :segments :field_values :metrics)
         (match-$ (Table (id :venues))
           {:schema       "PUBLIC"
            :name         "VENUES"
            :display_name "Venues"
            :rows         100
            :updated_at   $
            :pk_field     (pk-field-id $$)
            :id           (id :venues)
            :db_id        (id)
            :raw_table_id $
            :created_at   $}))
  ((user->client :rasta) :get 200 (format "table/%d" (id :venues))))

;; GET /api/table/:id should return a 403 for a user that doesn't have read permissions for the table
(tt/expect-with-temp [Database [{database-id :id}]
                      Table    [{table-id :id}    {:db_id database-id}]]
  "You don't have permissions to do that."
  (do
    (perms/delete-related-permissions! (perms-group/all-users) (perms/object-path database-id))
    ((user->client :rasta) :get 403 (str "table/" table-id))))

<<<<<<< HEAD
(defn- query-metadata-defaults []
  (->> dimension-options-for-response
       var-get
       walk/keywordize-keys
       (assoc (table-defaults) :dimension_options)))

;; ## GET /api/table/:id/query_metadata
(expect
  (merge (query-metadata-defaults)
         (match-$ (hydrate/hydrate (Table (id :categories)) :field_values)
=======
;; ## GET /api/table/:id/query_metadata
(expect
  (merge (table-defaults)
         (match-$ (Table (id :categories))
>>>>>>> 43c61b9d
           {:schema       "PUBLIC"
            :name         "CATEGORIES"
            :display_name "Categories"
            :fields       (let [defaults (assoc field-defaults :table_id (id :categories))]
                            [(merge defaults (match-$ (Field (id :categories :id))
<<<<<<< HEAD
                                               {:special_type             "type/PK"
                                                :name                     "ID"
                                                :display_name             "ID"
                                                :updated_at               $
                                                :id                       $
                                                :position                 0
                                                :created_at               $
                                                :base_type                "type/BigInteger"
                                                :fk_target_field_id       $
                                                :raw_column_id            $
                                                :last_analyzed            $
                                                :min_value                1.0
                                                :max_value                75.0}))
                             (merge defaults (match-$ (Field (id :categories :name))
                                               {:special_type             "type/Name"
                                                :name                     "NAME"
                                                :display_name             "Name"
                                                :updated_at               $
                                                :id                       $
                                                :position                 0
                                                :created_at               $
                                                :base_type                "type/Text"
                                                :fk_target_field_id       $
                                                :raw_column_id            $
                                                :last_analyzed            $}))])
=======
                                               {:special_type       "type/PK"
                                                :name               "ID"
                                                :display_name       "ID"
                                                :updated_at         $
                                                :id                 $
                                                :position           0
                                                :created_at         $
                                                :base_type          "type/BigInteger"
                                                :fk_target_field_id $
                                                :raw_column_id      $
                                                :last_analyzed      $
                                                :dimensions         []
                                                :values             []}))
                             (merge defaults (match-$ (Field (id :categories :name))
                                               {:special_type       "type/Name"
                                                :name               "NAME"
                                                :display_name       "Name"
                                                :updated_at         $
                                                :id                 $
                                                :position           0
                                                :created_at         $
                                                :base_type          "type/Text"
                                                :fk_target_field_id $
                                                :raw_column_id      $
                                                :last_analyzed      $
                                                :values             venue-categories
                                                :dimensions         []}))])
>>>>>>> 43c61b9d
            :rows         75
            :updated_at   $
            :id           (id :categories)
            :raw_table_id $
            :created_at   $}))
  ((user->client :rasta) :get 200 (format "table/%d/query_metadata" (id :categories))))


(def ^:private user-last-login-date-strs
  "In an effort to be really annoying, the date strings returned by the API are different on Circle than they are locally.
   Generate strings like '2014-01-01' at runtime so we get matching values."
  (let [format-inst (fn [^java.util.Date inst]
                      (format "%d-%02d-%02d"
                              (+ (.getYear inst) 1900)
                              (+ (.getMonth inst) 1)
                              (.getDate inst)))]
    (->> (defs/field-values defs/test-data-map "users" "last_login")
         (map format-inst)
         set
         sort
         vec)))

(def ^:private user-full-names
  (defs/field-values defs/test-data-map "users" "name"))

;;; GET api/table/:id/query_metadata?include_sensitive_fields
;;; Make sure that getting the User table *does* include info about the password field, but not actual values themselves
(expect
  (merge (query-metadata-defaults)
         (match-$ (Table (id :users))
           {:schema       "PUBLIC"
            :name         "USERS"
            :display_name "Users"
            :fields       (let [defaults (assoc field-defaults :table_id (id :users))]
                            [(merge defaults (match-$ (Field (id :users :id))
<<<<<<< HEAD
                                               {:special_type             "type/PK"
                                                :name                     "ID"
                                                :display_name             "ID"
                                                :updated_at               $
                                                :id                       $
                                                :created_at               $
                                                :base_type                "type/BigInteger"
                                                :visibility_type          "normal"
                                                :fk_target_field_id       $
                                                :raw_column_id            $
                                                :last_analyzed            $
                                                :min_value                1.0
                                                :max_value                15.0}))
                             (merge defaults (match-$ (Field (id :users :last_login))
                                               {:special_type             nil
                                                :name                     "LAST_LOGIN"
                                                :display_name             "Last Login"
                                                :updated_at               $
                                                :id                       $
                                                :created_at               $
                                                :base_type                "type/DateTime"
                                                :visibility_type          "normal"
                                                :fk_target_field_id       $
                                                :raw_column_id            $
                                                :last_analyzed            $
                                                :dimension_options        (var-get datetime-dimension-indexes)
                                                :default_dimension_option (var-get date-default-index)}))
                             (merge defaults (match-$ (Field (id :users :name))
                                               {:special_type             "type/Name"
                                                :name                     "NAME"
                                                :display_name             "Name"
                                                :updated_at               $
                                                :id                       $
                                                :created_at               $
                                                :base_type                "type/Text"
                                                :visibility_type          "normal"
                                                :fk_target_field_id       $
                                                :raw_column_id            $
                                                :last_analyzed            $}))
                             (merge defaults (match-$ (Field :table_id (id :users), :name "PASSWORD")
                                               {:special_type             "type/Category"
                                                :name                     "PASSWORD"
                                                :display_name             "Password"
                                                :updated_at               $
                                                :id                       $
                                                :created_at               $
                                                :base_type                "type/Text"
                                                :visibility_type          "sensitive"
                                                :fk_target_field_id       $
                                                :raw_column_id            $
                                                :last_analyzed            $}))])
=======
                                               {:special_type       "type/PK"
                                                :name               "ID"
                                                :display_name       "ID"
                                                :updated_at         $
                                                :id                 $
                                                :created_at         $
                                                :base_type          "type/BigInteger"
                                                :visibility_type    "normal"
                                                :fk_target_field_id $
                                                :raw_column_id      $
                                                :last_analyzed      $
                                                :dimensions         []
                                                :values             []}))
                             (merge defaults (match-$ (Field (id :users :last_login))
                                               {:special_type       nil
                                                :name               "LAST_LOGIN"
                                                :display_name       "Last Login"
                                                :updated_at         $
                                                :id                 $
                                                :created_at         $
                                                :base_type          "type/DateTime"
                                                :visibility_type    "normal"
                                                :fk_target_field_id $
                                                :raw_column_id      $
                                                :last_analyzed      $
                                                :dimensions         []
                                                :values             []}))
                             (merge defaults (match-$ (Field (id :users :name))
                                               {:special_type       "type/Name"
                                                :name               "NAME"
                                                :display_name       "Name"
                                                :updated_at         $
                                                :id                 $
                                                :created_at         $
                                                :base_type          "type/Text"
                                                :visibility_type    "normal"
                                                :fk_target_field_id $
                                                :raw_column_id      $
                                                :last_analyzed      $
                                                :dimensions         []
                                                :values             (map vector (sort user-full-names))}))
                             (merge defaults (match-$ (Field :table_id (id :users), :name "PASSWORD")
                                               {:special_type       "type/Category"
                                                :name               "PASSWORD"
                                                :display_name       "Password"
                                                :updated_at         $
                                                :id                 $
                                                :created_at         $
                                                :base_type          "type/Text"
                                                :visibility_type    "sensitive"
                                                :fk_target_field_id $
                                                :raw_column_id      $
                                                :last_analyzed      $
                                                :dimensions         []
                                                :values             []}))])
>>>>>>> 43c61b9d
            :rows         15
            :updated_at   $
            :id           (id :users)
            :raw_table_id $
            :created_at   $}))
  ((user->client :rasta) :get 200 (format "table/%d/query_metadata?include_sensitive_fields=true" (id :users))))

;;; GET api/table/:id/query_metadata
;;; Make sure that getting the User table does *not* include password info
(expect
  (merge (query-metadata-defaults)
         (match-$ (Table (id :users))
           {:schema       "PUBLIC"
            :name         "USERS"
            :display_name "Users"
            :fields       (let [defaults (assoc field-defaults :table_id (id :users))]
                            [(merge defaults (match-$ (Field (id :users :id))
<<<<<<< HEAD
                                               {:special_type             "type/PK"
                                                :name                     "ID"
                                                :display_name             "ID"
                                                :updated_at               $
                                                :id                       $
                                                :created_at               $
                                                :base_type                "type/BigInteger"
                                                :fk_target_field_id       $
                                                :raw_column_id            $
                                                :last_analyzed            $
                                                :min_value                1.0
                                                :max_value                15.0}))
                             (merge defaults (match-$ (Field (id :users :last_login))
                                               {:special_type             nil
                                                :name                     "LAST_LOGIN"
                                                :display_name             "Last Login"
                                                :updated_at               $
                                                :id                       $
                                                :created_at               $
                                                :base_type                "type/DateTime"
                                                :fk_target_field_id       $
                                                :raw_column_id            $
                                                :last_analyzed            $
                                                :dimension_options        (var-get datetime-dimension-indexes)
                                                :default_dimension_option (var-get date-default-index)}))
                             (merge defaults (match-$ (Field (id :users :name))
                                               {:special_type             "type/Name"
                                                :name                     "NAME"
                                                :display_name             "Name"
                                                :updated_at               $
                                                :id                       $
                                                :created_at               $
                                                :base_type                "type/Text"
                                                :fk_target_field_id       $
                                                :raw_column_id            $
                                                :last_analyzed            $}))])
=======
                                               {:special_type       "type/PK"
                                                :name               "ID"
                                                :display_name       "ID"
                                                :updated_at         $
                                                :id                 $
                                                :created_at         $
                                                :base_type          "type/BigInteger"
                                                :fk_target_field_id $
                                                :raw_column_id      $
                                                :last_analyzed      $
                                                :dimensions         []
                                                :values             []}))
                             (merge defaults (match-$ (Field (id :users :last_login))
                                               {:special_type       nil
                                                :name               "LAST_LOGIN"
                                                :display_name       "Last Login"
                                                :updated_at         $
                                                :id                 $
                                                :created_at         $
                                                :base_type          "type/DateTime"
                                                :fk_target_field_id $
                                                :raw_column_id      $
                                                :last_analyzed      $
                                                :dimensions         []
                                                :values             []}))
                             (merge defaults (match-$ (Field (id :users :name))
                                               {:special_type       "type/Name"
                                                :name               "NAME"
                                                :display_name       "Name"
                                                :updated_at         $
                                                :id                 $
                                                :created_at         $
                                                :base_type          "type/Text"
                                                :fk_target_field_id $
                                                :raw_column_id      $
                                                :last_analyzed      $
                                                :dimensions         []
                                                :values             [["Broen Olujimi"]
                                                                     ["Conchúr Tihomir"]
                                                                     ["Dwight Gresham"]
                                                                     ["Felipinho Asklepios"]
                                                                     ["Frans Hevel"]
                                                                     ["Kaneonuskatew Eiran"]
                                                                     ["Kfir Caj"]
                                                                     ["Nils Gotam"]
                                                                     ["Plato Yeshua"]
                                                                     ["Quentin Sören"]
                                                                     ["Rüstem Hebel"]
                                                                     ["Shad Ferdynand"]
                                                                     ["Simcha Yan"]
                                                                     ["Spiros Teofil"]
                                                                     ["Szymon Theutrich"]]}))])
>>>>>>> 43c61b9d
            :rows         15
            :updated_at   $
            :id           (id :users)
            :raw_table_id $
            :created_at   $}))
  ((user->client :rasta) :get 200 (format "table/%d/query_metadata" (id :users))))

;; Check that FK fields belonging to Tables we don't have permissions for don't come back as hydrated `:target`(#3867)
(expect
  #{{:name "id", :target false}
    {:name "fk", :target false}}
  ;; create a temp DB with two tables; table-2 has an FK to table-1
  (tt/with-temp* [Database [db]
                  Table    [table-1    {:db_id (u/get-id db)}]
                  Table    [table-2    {:db_id (u/get-id db)}]
                  Field    [table-1-id {:table_id (u/get-id table-1), :name "id", :base_type :type/Integer, :special_type :type/PK}]
                  Field    [table-2-id {:table_id (u/get-id table-2), :name "id", :base_type :type/Integer, :special_type :type/PK}]
                  Field    [table-2-fk {:table_id (u/get-id table-2), :name "fk", :base_type :type/Integer, :special_type :type/FK, :fk_target_field_id (u/get-id table-1-id)}]]
    ;; grant permissions only to table-2
    (perms/revoke-permissions! (perms-group/all-users) (u/get-id db))
    (perms/grant-permissions! (perms-group/all-users) (u/get-id db) (:schema table-2) (u/get-id table-2))
    ;; metadata for table-2 should show all fields for table-2, but the FK target info shouldn't be hydrated
    (set (for [field (:fields ((user->client :rasta) :get 200 (format "table/%d/query_metadata" (u/get-id table-2))))]
           (-> (select-keys field [:name :target])
               (update :target boolean))))))


;; ## PUT /api/table/:id
(tt/expect-with-temp [Table [table {:rows 15}]]
  (merge (-> (table-defaults)
             (dissoc :segments :field_values :metrics)
             (assoc-in [:db :details] {:db "mem:test-data;USER=GUEST;PASSWORD=guest"}))
         (match-$ table
           {:description     "What a nice table!"
            :entity_type     "person"
            :visibility_type "hidden"
            :schema          $
            :name            $
            :rows            15
            :display_name    "Userz"
            :pk_field        (pk-field-id $$)
            :id              $
            :raw_table_id    $
            :created_at      $}))
  (do ((user->client :crowberto) :put 200 (format "table/%d" (:id table)) {:display_name    "Userz"
                                                                           :entity_type     "person"
                                                                           :visibility_type "hidden"
                                                                           :description     "What a nice table!"})
      (dissoc ((user->client :crowberto) :get 200 (format "table/%d" (:id table)))
              :updated_at)))

(tt/expect-with-temp [Table [table {:rows 15}]]
  2
  (let [original-sync-table! sync-database/sync-table!
        called (atom 0)
        test-fun (fn [state]
                   (with-redefs [sync-database/sync-table! (fn [& args] (swap! called inc)
                                                             (apply original-sync-table! args))]
                     ((user->client :crowberto) :put 200 (format "table/%d" (:id table)) {:display_name    "Userz"
                                                                                          :entity_type     "person"
                                                                                          :visibility_type state
                                                                                          :description     "What a nice table!"})))]
    (do (test-fun "hidden")
        (test-fun nil)
        (test-fun "hidden")
        (test-fun "cruft")
        (test-fun "technical")
        (test-fun nil)
        (test-fun "technical")
        @called)))

;; ## GET /api/table/:id/fks
;; We expect a single FK from CHECKINS.USER_ID -> USERS.ID
(expect
  (let [checkins-user-field (Field (id :checkins :user_id))
        users-id-field      (Field (id :users :id))
        fk-field-defaults   (dissoc field-defaults :target :dimension_options :default_dimension_option)]
    [{:origin_id      (:id checkins-user-field)
      :destination_id (:id users-id-field)
      :relationship   "Mt1"
      :origin         (merge fk-field-defaults
                             (match-$ checkins-user-field
                               {:id                 $
                                :table_id           $
                                :raw_column_id      $
                                :name               "USER_ID"
                                :display_name       "User ID"
                                :base_type          "type/Integer"
                                :preview_display    $
                                :position           $
                                :special_type       "type/FK"
                                :fk_target_field_id $
                                :created_at         $
                                :updated_at         $
                                :last_analyzed      $
                                :min_value          1.0
                                :max_value          15.0
                                :table              (merge (dissoc (table-defaults) :segments :field_values :metrics)
                                                           (match-$ (Table (id :checkins))
                                                             {:schema       "PUBLIC"
                                                              :name         "CHECKINS"
                                                              :display_name "Checkins"
                                                              :rows         1000
                                                              :updated_at   $
                                                              :id           $
                                                              :raw_table_id $
                                                              :created_at   $}))}))
      :destination    (merge fk-field-defaults
                             (match-$ users-id-field
                               {:id                 $
                                :table_id           $
                                :raw_column_id      $
                                :name               "ID"
                                :display_name       "ID"
                                :base_type          "type/BigInteger"
                                :preview_display    $
                                :position           $
                                :special_type       "type/PK"
                                :fk_target_field_id $
                                :created_at         $
                                :updated_at         $
                                :last_analyzed      $
                                :min_value          1.0
                                :max_value          15.0
                                :table              (merge (dissoc (table-defaults) :db :segments :field_values :metrics)
                                                           (match-$ (Table (id :users))
                                                             {:schema       "PUBLIC"
                                                              :name         "USERS"
                                                              :display_name "Users"
                                                              :rows         15
                                                              :updated_at   $
                                                              :id           $
                                                              :raw_table_id $
                                                              :created_at   $}))}))}])
  ((user->client :rasta) :get 200 (format "table/%d/fks" (id :users))))

;; Make sure metadata for 'virtual' tables comes back as expected from GET /api/table/:id/query_metadata
(tt/expect-with-temp [Card [card {:name          "Go Dubs!"
                                  :database_id   (data/id)
                                  :dataset_query {:database (data/id)
                                                  :type     :native
                                                  :native   {:query (format "SELECT NAME, ID, PRICE, LATITUDE FROM VENUES")}}}]]
  (let [card-virtual-table-id (str "card__" (u/get-id card))]
    {:display_name "Go Dubs!"
     :schema       "All questions"
     :db_id        database/virtual-id
     :id           card-virtual-table-id
     :description  nil
     :fields       (for [[field-name display-name base-type] [["NAME"     "Name"     "type/Text"]
                                                              ["ID"       "ID"       "type/Integer"]
                                                              ["PRICE"    "Price"    "type/Integer"]
                                                              ["LATITUDE" "Latitude" "type/Float"]]]
                     {:name         field-name
                      :display_name display-name
                      :base_type    base-type
                      :table_id     card-virtual-table-id
                      :id           ["field-literal" field-name base-type]
                      :special_type nil})})
  (do
    ;; run the Card which will populate its result_metadata column
    ((user->client :crowberto) :post 200 (format "card/%d/query" (u/get-id card)))
    ;; Now fetch the metadata for this "table"
    ((user->client :crowberto) :get 200 (format "table/card__%d/query_metadata" (u/get-id card)))))


;; make sure GET /api/table/:id/fks just returns nothing for 'virtual' tables
(expect
  []
  ((user->client :crowberto) :get 200 "table/card__1000/fks"))

<<<<<<< HEAD
;; Ensure dimensions options are sorted numerically, but returned as strings
(expect
  (map str (sort (map #(Long/parseLong %) (var-get datetime-dimension-indexes))))
  (var-get datetime-dimension-indexes))

(expect
  (map str (sort (map #(Long/parseLong %) (var-get numeric-dimension-indexes))))
  (var-get numeric-dimension-indexes))

;; Numeric fields without min/max values should not have binning strategies
(expect
  []
  (let [{:keys [min_value max_value]} (Field (id :venues :latitude))]
    (try
      (db/update! Field (id :venues :latitude) :min_value nil :max_value nil)
      (-> ((user->client :rasta) :get 200 (format "table/%d/query_metadata" (id :categories)))
          (get-in [:fields])
          first
          :dimension_options)
      (finally
        (db/update! Field (id :venues :latitude) :min_value min_value :max_value max_value)))))

(defn- extract-dimension-options
  "For the given `FIELD-NAME` find it's dimension_options following
  the indexes given in the field"
  [response field-name]
  (set
   (for [dim-index (->> response
                        :fields
                        (m/find-first #(= field-name (:name %)))
                        :dimension_options)
         :let [{[_ _ strategy _] :mbql} (get-in response [:dimension_options (keyword dim-index)])]]
     strategy)))

;; Lat/Long fields should use bin-width rather than num-bins
(expect
  (if (binning-supported?)
    #{"bin-width" "default"}
    #{})
  (let [response ((user->client :rasta) :get 200 (format "table/%d/query_metadata" (id :venues)))]
    (extract-dimension-options response "LATITUDE")))

;; Number columns without a special type should use "num-bins"
(expect
  (if (binning-supported?)
    #{"num-bins" "default"}
    #{})
  (let [{:keys [special_type]} (Field (id :venues :price))]
    (try
      (db/update! Field (id :venues :price) :special_type nil)

      (let [response ((user->client :rasta) :get 200 (format "table/%d/query_metadata" (id :venues)))]
        (extract-dimension-options response "PRICE"))

      (finally
        (db/update! Field (id :venues :price) :special_type special_type)))))
=======
(defn- narrow-fields [category-names api-response]
  (for [field (:fields api-response)
        :when (contains? (set category-names) (:name field))]
    (-> field
        (select-keys [:id :table_id :name :values :dimensions])
        (update :dimensions (fn [dim]
                              (if (map? dim)
                                (dissoc dim :id :created_at :updated_at)
                                dim))))))

(defn- category-id-special-type
  "Field values will only be returned when the field's special type is
  set to type/Category. This function will change that for
  category_id, then invoke `F` and roll it back afterwards"
  [special-type f]
  (let [original-special-type (:special_type (Field (id :venues :category_id)))]
    (try
      (db/update! Field (id :venues :category_id) {:special_type special-type})
      (f)
      (finally
        (db/update! Field (id :venues :category_id) {:special_type original-special-type})))))

;; ## GET /api/table/:id/query_metadata
;; Ensure internal remapped dimensions and human_readable_values are returned
(expect
  [{:table_id (id :venues)
    :id (id :venues :category_id)
    :name "CATEGORY_ID"
    :values (map-indexed (fn [idx [category]] [idx category]) venue-categories)
    :dimensions {:name "Foo", :field_id (id :venues :category_id), :human_readable_field_id nil, :type "internal"}}
   {:id (id :venues :price)
    :table_id (id :venues)
    :name "PRICE"
    :values [[1] [2] [3] [4]]
    :dimensions []}]
  (with-data
    (create-venue-category-remapping "Foo")
    (category-id-special-type
     :type/Category
     (fn []
       (narrow-fields ["PRICE" "CATEGORY_ID"]
                      ((user->client :rasta) :get 200 (format "table/%d/query_metadata" (id :venues))))))))

;; ## GET /api/table/:id/query_metadata
;; Ensure internal remapped dimensions and human_readable_values are returned when type is enum
(expect
  [{:table_id (id :venues)
    :id (id :venues :category_id)
    :name "CATEGORY_ID"
    :values (map-indexed (fn [idx [category]] [idx category]) venue-categories)
    :dimensions {:name "Foo", :field_id (id :venues :category_id), :human_readable_field_id nil, :type "internal"}}
   {:id (id :venues :price)
    :table_id (id :venues)
    :name "PRICE"
    :values [[1] [2] [3] [4]]
    :dimensions []}]
  (with-data
    (create-venue-category-remapping "Foo")
    (category-id-special-type
     :type/Enum
     (fn []
       (narrow-fields ["PRICE" "CATEGORY_ID"]
                      ((user->client :rasta) :get 200 (format "table/%d/query_metadata" (id :venues))))))))

;; ## GET /api/table/:id/query_metadata
;; Ensure FK remappings are returned
(expect
  [{:table_id (id :venues)
    :id (id :venues :category_id)
    :name "CATEGORY_ID"
    :values []
    :dimensions {:name "Foo", :field_id (id :venues :category_id), :human_readable_field_id (id :categories :name), :type "external"}}
   {:id (id :venues :price)
    :table_id (id :venues)
    :name "PRICE"
    :values [[1] [2] [3] [4]]
    :dimensions []}]
  (with-data
    (create-venue-category-fk-remapping "Foo")
    (category-id-special-type
     :type/Category
     (fn []
       (narrow-fields ["PRICE" "CATEGORY_ID"]
                      ((user->client :rasta) :get 200 (format "table/%d/query_metadata" (id :venues))))))))
>>>>>>> 43c61b9d
<|MERGE_RESOLUTION|>--- conflicted
+++ resolved
@@ -22,13 +22,9 @@
             [metabase.test.data
              [dataset-definitions :as defs]
              [users :refer :all]]
-<<<<<<< HEAD
             [toucan
              [db :as db]
              [hydrate :as hydrate]]
-=======
-            [toucan.db :as db]
->>>>>>> 43c61b9d
             [toucan.util.test :as tt]))
 
 (resolve-private-vars metabase.models.table pk-field-id)
@@ -142,7 +138,6 @@
     (perms/delete-related-permissions! (perms-group/all-users) (perms/object-path database-id))
     ((user->client :rasta) :get 403 (str "table/" table-id))))
 
-<<<<<<< HEAD
 (defn- query-metadata-defaults []
   (->> dimension-options-for-response
        var-get
@@ -153,18 +148,11 @@
 (expect
   (merge (query-metadata-defaults)
          (match-$ (hydrate/hydrate (Table (id :categories)) :field_values)
-=======
-;; ## GET /api/table/:id/query_metadata
-(expect
-  (merge (table-defaults)
-         (match-$ (Table (id :categories))
->>>>>>> 43c61b9d
            {:schema       "PUBLIC"
             :name         "CATEGORIES"
             :display_name "Categories"
             :fields       (let [defaults (assoc field-defaults :table_id (id :categories))]
                             [(merge defaults (match-$ (Field (id :categories :id))
-<<<<<<< HEAD
                                                {:special_type             "type/PK"
                                                 :name                     "ID"
                                                 :display_name             "ID"
@@ -176,6 +164,8 @@
                                                 :fk_target_field_id       $
                                                 :raw_column_id            $
                                                 :last_analyzed            $
+                                                :dimensions               []
+                                                :values                   []
                                                 :min_value                1.0
                                                 :max_value                75.0}))
                              (merge defaults (match-$ (Field (id :categories :name))
@@ -189,36 +179,9 @@
                                                 :base_type                "type/Text"
                                                 :fk_target_field_id       $
                                                 :raw_column_id            $
-                                                :last_analyzed            $}))])
-=======
-                                               {:special_type       "type/PK"
-                                                :name               "ID"
-                                                :display_name       "ID"
-                                                :updated_at         $
-                                                :id                 $
-                                                :position           0
-                                                :created_at         $
-                                                :base_type          "type/BigInteger"
-                                                :fk_target_field_id $
-                                                :raw_column_id      $
-                                                :last_analyzed      $
-                                                :dimensions         []
-                                                :values             []}))
-                             (merge defaults (match-$ (Field (id :categories :name))
-                                               {:special_type       "type/Name"
-                                                :name               "NAME"
-                                                :display_name       "Name"
-                                                :updated_at         $
-                                                :id                 $
-                                                :position           0
-                                                :created_at         $
-                                                :base_type          "type/Text"
-                                                :fk_target_field_id $
-                                                :raw_column_id      $
-                                                :last_analyzed      $
-                                                :values             venue-categories
-                                                :dimensions         []}))])
->>>>>>> 43c61b9d
+                                                :last_analyzed            $
+                                                :values                   venue-categories
+                                                :dimensions               []}))])
             :rows         75
             :updated_at   $
             :id           (id :categories)
@@ -254,7 +217,6 @@
             :display_name "Users"
             :fields       (let [defaults (assoc field-defaults :table_id (id :users))]
                             [(merge defaults (match-$ (Field (id :users :id))
-<<<<<<< HEAD
                                                {:special_type             "type/PK"
                                                 :name                     "ID"
                                                 :display_name             "ID"
@@ -266,6 +228,8 @@
                                                 :fk_target_field_id       $
                                                 :raw_column_id            $
                                                 :last_analyzed            $
+                                                :dimensions               []
+                                                :values                   []
                                                 :min_value                1.0
                                                 :max_value                15.0}))
                              (merge defaults (match-$ (Field (id :users :last_login))
@@ -280,6 +244,8 @@
                                                 :fk_target_field_id       $
                                                 :raw_column_id            $
                                                 :last_analyzed            $
+                                                :dimensions               []
+                                                :values                   []
                                                 :dimension_options        (var-get datetime-dimension-indexes)
                                                 :default_dimension_option (var-get date-default-index)}))
                              (merge defaults (match-$ (Field (id :users :name))
@@ -293,7 +259,9 @@
                                                 :visibility_type          "normal"
                                                 :fk_target_field_id       $
                                                 :raw_column_id            $
-                                                :last_analyzed            $}))
+                                                :last_analyzed            $
+                                                :dimensions               []
+                                                :values                   (map vector (sort user-full-names))}))
                              (merge defaults (match-$ (Field :table_id (id :users), :name "PASSWORD")
                                                {:special_type             "type/Category"
                                                 :name                     "PASSWORD"
@@ -305,8 +273,26 @@
                                                 :visibility_type          "sensitive"
                                                 :fk_target_field_id       $
                                                 :raw_column_id            $
-                                                :last_analyzed            $}))])
-=======
+                                                :last_analyzed            $
+                                                :dimensions               []
+                                                :values                   []}))])
+            :rows         15
+            :updated_at   $
+            :id           (id :users)
+            :raw_table_id $
+            :created_at   $}))
+  ((user->client :rasta) :get 200 (format "table/%d/query_metadata?include_sensitive_fields=true" (id :users))))
+
+;;; GET api/table/:id/query_metadata
+;;; Make sure that getting the User table does *not* include password info
+(expect
+  (merge (query-metadata-defaults)
+         (match-$ (Table (id :users))
+           {:schema       "PUBLIC"
+            :name         "USERS"
+            :display_name "Users"
+            :fields       (let [defaults (assoc field-defaults :table_id (id :users))]
+                            [(merge defaults (match-$ (Field (id :users :id))
                                                {:special_type       "type/PK"
                                                 :name               "ID"
                                                 :display_name       "ID"
@@ -314,85 +300,13 @@
                                                 :id                 $
                                                 :created_at         $
                                                 :base_type          "type/BigInteger"
-                                                :visibility_type    "normal"
                                                 :fk_target_field_id $
                                                 :raw_column_id      $
                                                 :last_analyzed      $
                                                 :dimensions         []
-                                                :values             []}))
-                             (merge defaults (match-$ (Field (id :users :last_login))
-                                               {:special_type       nil
-                                                :name               "LAST_LOGIN"
-                                                :display_name       "Last Login"
-                                                :updated_at         $
-                                                :id                 $
-                                                :created_at         $
-                                                :base_type          "type/DateTime"
-                                                :visibility_type    "normal"
-                                                :fk_target_field_id $
-                                                :raw_column_id      $
-                                                :last_analyzed      $
-                                                :dimensions         []
-                                                :values             []}))
-                             (merge defaults (match-$ (Field (id :users :name))
-                                               {:special_type       "type/Name"
-                                                :name               "NAME"
-                                                :display_name       "Name"
-                                                :updated_at         $
-                                                :id                 $
-                                                :created_at         $
-                                                :base_type          "type/Text"
-                                                :visibility_type    "normal"
-                                                :fk_target_field_id $
-                                                :raw_column_id      $
-                                                :last_analyzed      $
-                                                :dimensions         []
-                                                :values             (map vector (sort user-full-names))}))
-                             (merge defaults (match-$ (Field :table_id (id :users), :name "PASSWORD")
-                                               {:special_type       "type/Category"
-                                                :name               "PASSWORD"
-                                                :display_name       "Password"
-                                                :updated_at         $
-                                                :id                 $
-                                                :created_at         $
-                                                :base_type          "type/Text"
-                                                :visibility_type    "sensitive"
-                                                :fk_target_field_id $
-                                                :raw_column_id      $
-                                                :last_analyzed      $
-                                                :dimensions         []
-                                                :values             []}))])
->>>>>>> 43c61b9d
-            :rows         15
-            :updated_at   $
-            :id           (id :users)
-            :raw_table_id $
-            :created_at   $}))
-  ((user->client :rasta) :get 200 (format "table/%d/query_metadata?include_sensitive_fields=true" (id :users))))
-
-;;; GET api/table/:id/query_metadata
-;;; Make sure that getting the User table does *not* include password info
-(expect
-  (merge (query-metadata-defaults)
-         (match-$ (Table (id :users))
-           {:schema       "PUBLIC"
-            :name         "USERS"
-            :display_name "Users"
-            :fields       (let [defaults (assoc field-defaults :table_id (id :users))]
-                            [(merge defaults (match-$ (Field (id :users :id))
-<<<<<<< HEAD
-                                               {:special_type             "type/PK"
-                                                :name                     "ID"
-                                                :display_name             "ID"
-                                                :updated_at               $
-                                                :id                       $
-                                                :created_at               $
-                                                :base_type                "type/BigInteger"
-                                                :fk_target_field_id       $
-                                                :raw_column_id            $
-                                                :last_analyzed            $
-                                                :min_value                1.0
-                                                :max_value                15.0}))
+                                                :values             []
+                                                :min_value          1.0
+                                                :max_value          15.0}))
                              (merge defaults (match-$ (Field (id :users :last_login))
                                                {:special_type             nil
                                                 :name                     "LAST_LOGIN"
@@ -404,45 +318,10 @@
                                                 :fk_target_field_id       $
                                                 :raw_column_id            $
                                                 :last_analyzed            $
+                                                :dimensions               []
+                                                :values                   []
                                                 :dimension_options        (var-get datetime-dimension-indexes)
                                                 :default_dimension_option (var-get date-default-index)}))
-                             (merge defaults (match-$ (Field (id :users :name))
-                                               {:special_type             "type/Name"
-                                                :name                     "NAME"
-                                                :display_name             "Name"
-                                                :updated_at               $
-                                                :id                       $
-                                                :created_at               $
-                                                :base_type                "type/Text"
-                                                :fk_target_field_id       $
-                                                :raw_column_id            $
-                                                :last_analyzed            $}))])
-=======
-                                               {:special_type       "type/PK"
-                                                :name               "ID"
-                                                :display_name       "ID"
-                                                :updated_at         $
-                                                :id                 $
-                                                :created_at         $
-                                                :base_type          "type/BigInteger"
-                                                :fk_target_field_id $
-                                                :raw_column_id      $
-                                                :last_analyzed      $
-                                                :dimensions         []
-                                                :values             []}))
-                             (merge defaults (match-$ (Field (id :users :last_login))
-                                               {:special_type       nil
-                                                :name               "LAST_LOGIN"
-                                                :display_name       "Last Login"
-                                                :updated_at         $
-                                                :id                 $
-                                                :created_at         $
-                                                :base_type          "type/DateTime"
-                                                :fk_target_field_id $
-                                                :raw_column_id      $
-                                                :last_analyzed      $
-                                                :dimensions         []
-                                                :values             []}))
                              (merge defaults (match-$ (Field (id :users :name))
                                                {:special_type       "type/Name"
                                                 :name               "NAME"
@@ -470,7 +349,7 @@
                                                                      ["Simcha Yan"]
                                                                      ["Spiros Teofil"]
                                                                      ["Szymon Theutrich"]]}))])
->>>>>>> 43c61b9d
+
             :rows         15
             :updated_at   $
             :id           (id :users)
@@ -641,64 +520,6 @@
   []
   ((user->client :crowberto) :get 200 "table/card__1000/fks"))
 
-<<<<<<< HEAD
-;; Ensure dimensions options are sorted numerically, but returned as strings
-(expect
-  (map str (sort (map #(Long/parseLong %) (var-get datetime-dimension-indexes))))
-  (var-get datetime-dimension-indexes))
-
-(expect
-  (map str (sort (map #(Long/parseLong %) (var-get numeric-dimension-indexes))))
-  (var-get numeric-dimension-indexes))
-
-;; Numeric fields without min/max values should not have binning strategies
-(expect
-  []
-  (let [{:keys [min_value max_value]} (Field (id :venues :latitude))]
-    (try
-      (db/update! Field (id :venues :latitude) :min_value nil :max_value nil)
-      (-> ((user->client :rasta) :get 200 (format "table/%d/query_metadata" (id :categories)))
-          (get-in [:fields])
-          first
-          :dimension_options)
-      (finally
-        (db/update! Field (id :venues :latitude) :min_value min_value :max_value max_value)))))
-
-(defn- extract-dimension-options
-  "For the given `FIELD-NAME` find it's dimension_options following
-  the indexes given in the field"
-  [response field-name]
-  (set
-   (for [dim-index (->> response
-                        :fields
-                        (m/find-first #(= field-name (:name %)))
-                        :dimension_options)
-         :let [{[_ _ strategy _] :mbql} (get-in response [:dimension_options (keyword dim-index)])]]
-     strategy)))
-
-;; Lat/Long fields should use bin-width rather than num-bins
-(expect
-  (if (binning-supported?)
-    #{"bin-width" "default"}
-    #{})
-  (let [response ((user->client :rasta) :get 200 (format "table/%d/query_metadata" (id :venues)))]
-    (extract-dimension-options response "LATITUDE")))
-
-;; Number columns without a special type should use "num-bins"
-(expect
-  (if (binning-supported?)
-    #{"num-bins" "default"}
-    #{})
-  (let [{:keys [special_type]} (Field (id :venues :price))]
-    (try
-      (db/update! Field (id :venues :price) :special_type nil)
-
-      (let [response ((user->client :rasta) :get 200 (format "table/%d/query_metadata" (id :venues)))]
-        (extract-dimension-options response "PRICE"))
-
-      (finally
-        (db/update! Field (id :venues :price) :special_type special_type)))))
-=======
 (defn- narrow-fields [category-names api-response]
   (for [field (:fields api-response)
         :when (contains? (set category-names) (:name field))]
@@ -783,4 +604,60 @@
      (fn []
        (narrow-fields ["PRICE" "CATEGORY_ID"]
                       ((user->client :rasta) :get 200 (format "table/%d/query_metadata" (id :venues))))))))
->>>>>>> 43c61b9d
+
+;; Ensure dimensions options are sorted numerically, but returned as strings
+(expect
+  (map str (sort (map #(Long/parseLong %) (var-get datetime-dimension-indexes))))
+  (var-get datetime-dimension-indexes))
+
+(expect
+  (map str (sort (map #(Long/parseLong %) (var-get numeric-dimension-indexes))))
+  (var-get numeric-dimension-indexes))
+
+;; Numeric fields without min/max values should not have binning strategies
+(expect
+  []
+  (let [{:keys [min_value max_value]} (Field (id :venues :latitude))]
+    (try
+      (db/update! Field (id :venues :latitude) :min_value nil :max_value nil)
+      (-> ((user->client :rasta) :get 200 (format "table/%d/query_metadata" (id :categories)))
+          (get-in [:fields])
+          first
+          :dimension_options)
+      (finally
+        (db/update! Field (id :venues :latitude) :min_value min_value :max_value max_value)))))
+
+(defn- extract-dimension-options
+  "For the given `FIELD-NAME` find it's dimension_options following
+  the indexes given in the field"
+  [response field-name]
+  (set
+   (for [dim-index (->> response
+                        :fields
+                        (m/find-first #(= field-name (:name %)))
+                        :dimension_options)
+         :let [{[_ _ strategy _] :mbql} (get-in response [:dimension_options (keyword dim-index)])]]
+     strategy)))
+
+;; Lat/Long fields should use bin-width rather than num-bins
+(expect
+  (if (binning-supported?)
+    #{"bin-width" "default"}
+    #{})
+  (let [response ((user->client :rasta) :get 200 (format "table/%d/query_metadata" (id :venues)))]
+    (extract-dimension-options response "LATITUDE")))
+
+;; Number columns without a special type should use "num-bins"
+(expect
+  (if (binning-supported?)
+    #{"num-bins" "default"}
+    #{})
+  (let [{:keys [special_type]} (Field (id :venues :price))]
+    (try
+      (db/update! Field (id :venues :price) :special_type nil)
+
+      (let [response ((user->client :rasta) :get 200 (format "table/%d/query_metadata" (id :venues)))]
+        (extract-dimension-options response "PRICE"))
+
+      (finally
+        (db/update! Field (id :venues :price) :special_type special_type)))))