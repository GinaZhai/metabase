--- conflicted
+++ resolved
@@ -558,12 +558,8 @@
   "Get the identifier used for `checkins` for the current driver by looking at what the driver uses when converting MBQL
   to SQL. Different drivers qualify to different degrees (i.e. `table` vs `schema.table` vs `database.schema.table`)."
   []
-<<<<<<< HEAD
-  (second (re-find #"FROM\s([^\s]+)" (:query (qp/query->native (data/mbql-query checkins))))))
-=======
   (let [sql (:query (qp/query->native (data/mbql-query checkins)))]
     (second (re-find #"FROM\s([^\s()]+)" sql))))
->>>>>>> 83e821bf
 
 ;; as with the MBQL parameters tests Redshift and Crate fail for unknown reasons; disable their tests for now
 (def ^:private ^:const sql-parameters-engines
@@ -652,16 +648,12 @@
     (first-row
       (process-native
         :native     {:query         (case datasets/*engine*
-<<<<<<< HEAD
-                                      :oracle "SELECT cast({{date}} as date) from dual"
-=======
                                       :bigquery
                                       "SELECT {{date}} as date"
 
                                       :oracle
                                       "SELECT cast({{date}} as date) from dual"
 
->>>>>>> 83e821bf
                                       "SELECT cast({{date}} as date)")
                      :template-tags {"date" {:name "date" :display-name "Date" :type :date}}}
         :parameters [{:type :date/single :target [:variable [:template-tag "date"]] :value "2018-04-18"}]))))
