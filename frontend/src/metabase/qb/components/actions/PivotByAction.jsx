--- conflicted
+++ resolved
@@ -67,17 +67,6 @@
         return [
             {
                 section: "breakout",
-<<<<<<< HEAD
-                title: clicked ?
-                    name
-                : (
-                    <span>
-                        Pivot by
-                        {" "}
-                        <span className="text-dark">{name.toLowerCase()}</span>
-                    </span>
-                ),
-=======
                 title: clicked
                     ? name
                     : <span>
@@ -87,7 +76,6 @@
                               {name.toLowerCase()}
                           </span>
                       </span>,
->>>>>>> 28bf5aa5
                 icon: icon,
                 // eslint-disable-next-line react/display-name
                 popover: (
