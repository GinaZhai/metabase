import React from "react";
import { Box, Flex } from "grid-styled";
import { t } from "c-3po";
import { connect } from "react-redux";
import _ from "underscore";
import listSelect from "metabase/hoc/ListSelect";
import BulkActionBar from "metabase/components/BulkActionBar";
import cx from "classnames";

import * as Urls from "metabase/lib/urls";
import { normal } from "metabase/lib/colors";

import Button from "metabase/components/Button";
import Card from "metabase/components/Card";
import Modal from "metabase/components/Modal";
import StackedCheckBox from "metabase/components/StackedCheckBox";
import EntityItem from "metabase/components/EntityItem";
import { Grid, GridItem } from "metabase/components/Grid";
import Icon from "metabase/components/Icon";
import Link from "metabase/components/Link";
import CollectionEmptyState from "metabase/components/CollectionEmptyState";
import EntityMenu from "metabase/components/EntityMenu";
import Subhead from "metabase/components/Subhead";
import Ellipsified from "metabase/components/Ellipsified";
import VirtualizedList from "metabase/components/VirtualizedList";
import BrowserCrumbs from "metabase/components/BrowserCrumbs";

import CollectionLoader from "metabase/containers/CollectionLoader";
import CollectionMoveModal from "metabase/containers/CollectionMoveModal";
import { entityListLoader } from "metabase/entities/containers/EntityListLoader";

import Collections from "metabase/entities/collections";

<<<<<<< HEAD
// TODO - this should be a selector
const mapStateToProps = (state, props) => ({
  currentCollection:
    Collections.selectors.getObject(state, {
      entityId: props.params.collectionId,
    }) || {},
});

const CollectionItem = ({ collection, color }) => (
=======
const CollectionItem = ({ collection, iconName = "all" }) => (
>>>>>>> 862c9907
  <Link
    to={`collection/${collection.id}`}
    hover={{ color: normal.blue }}
    color={color || normal.grey2}
  >
    <Flex align="center" py={1} key={`collection-${collection.id}`}>
      <Icon name={iconName} mx={1} color="#93B3C9" />
      <h4>
        <Ellipsified>{collection.name}</Ellipsified>
      </h4>
    </Flex>
  </Link>
);

<<<<<<< HEAD
const CollectionList = () => {
  return (
    <Box mb={2}>
      <CollectionListLoader>
        {({ collections }) => {
          return (
            <Box>
              {collections.map(collection => (
                <Collection key={collection.id} collection={collection} />
              ))}
=======
@connect(({ currentUser }) => ({ currentUser }), null)
class CollectionList extends React.Component {
  render() {
    const { collections, currentUser, isRoot } = this.props;
    return (
      <Box mb={2}>
        <Box my={2}>
          {isRoot && (
            <CollectionItem
              collection={{
                name: t`My personal collection`,
                id: currentUser.personal_collection_id,
              }}
              iconName="star"
            />
          )}
          {isRoot &&
            currentUser.is_superuser && (
              <CollectionItem
                collection={{
                  name: t`Everyone else's personal collections`,
                  // Bit of a hack. The route /collection/users lists
                  // user collections but is not itself a colllection,
                  // but using the fake id users here works
                  id: "users",
                }}
                iconName="person"
              />
            )}
        </Box>
        {collections
          .filter(c => c.id !== currentUser.personal_collection_id)
          .map(collection => (
            <Box key={collection.id} mb={1}>
              <CollectionItem collection={collection} />
>>>>>>> 862c9907
            </Box>
          ))}
      </Box>
    );
  }
}

const ROW_HEIGHT = 72;

@entityListLoader({
  entityType: "search",
  entityQuery: (state, props) => ({ collection: props.collectionId }),
  wrapped: true,
})
@listSelect()
class DefaultLanding extends React.Component {
  state = {
    moveItems: null,
  };

  render() {
    const {
      collectionId,
      list,
      onToggleSelected,
      selection,
      onSelectNone,
      reload,
    } = this.props;
    const { moveItems } = this.state;

    // Call this when finishing a bulk action
    const onBulkActionSuccess = () => {
      // Clear the selection in listSelect
      // Fixes an issue where things were staying selected when moving between
      // different collection pages
      onSelectNone();
    };

    // exclude collections from selection since they can't currently be selected
    const selected = this.props.selected.filter(
      item => item.model !== "collection",
    );

    const [collections, items] = _.partition(
      list,
      item => item.entity_type === "collections",
    );

    // Show the
    const showCollectionList =
      collectionId === "root" || collections.length > 0;

    return (
      <Flex>
        {showCollectionList && (
          <Box w={1 / 3} mr={3}>
            <Box>
              <h4>{t`Collections`}</h4>
            </Box>
            <CollectionList
              collections={collections}
              isRoot={collectionId === "root"}
            />
          </Box>
        )}
        <Box w={2 / 3}>
          <Box>
            <CollectionLoader collectionId={collectionId}>
              {({ object: collection }) => {
                if (items.length === 0) {
                  return <CollectionEmptyState />;
                }

                const [pinned, other] = _.partition(
                  items,
                  i => i.collection_position != null,
                );

                return (
                  <Box>
                    {pinned.length > 0 ? (
                      <Box mb={2}>
                        <Box mb={2}>
                          <h4>{t`Pinned items`}</h4>
                        </Box>
<<<<<<< HEAD
                        <div className="relative">
                          <Grid>
                            {pinned.map((item, index) => (
                              <GridItem w={1 / 2} className="relative">
                                <DraggableItem
                                  item={item}
                                  selection={new Set([item])}
                                  reload={reload}
                                >
                                  <PinnedItem
                                    key={`${item.type}:${item.id}`}
                                    index={index}
                                    item={item}
                                    collection={collection}
                                  />
                                  <PinDropTarget pinIndex={index} left />
                                  <PinDropTarget pinIndex={index + 1} right />
                                </DraggableItem>
                              </GridItem>
                            ))}
                            {pinned.length % 2 === 1 ? (
                              <GridItem w={1 / 2} className="relative">
                                <PinDropTarget pinIndex={pinned.length} />
                              </GridItem>
                            ) : null}
                          </Grid>
                          <PinnedAreaDropTarget
                            style={{ marginLeft: -8, marginRight: -8 }}
                          />
                        </div>
                      </Box>
                    ) : (
                      <PinnedAreaDropTarget
                        pinIndex={1}
                        hideUntilDrag
                        style={{
                          position: "relative",
                          marginLeft: -10,
                          marginRight: -10,
                          marginBottom: 10,
                        }}
                      >
                        {({ hovered }) => (
                          <div
                            className={cx(
                              "m2 flex layout-centered",
                              hovered ? "text-brand" : "text-grey-2",
                            )}
                          >
                            <Icon name="pin" mr={1} />
                            {t`Drag something here to pin it to the top`}
                          </div>
                        )}
                      </PinnedAreaDropTarget>
                    )}
=======
                      )}
                      <Grid>
                        {pinned.map(item => (
                          <GridItem w={1 / 2}>
                            <Link
                              to={item.getUrl()}
                              className="hover-parent hover--visibility"
                              hover={{ color: normal.blue }}
                            >
                              <Card hoverable p={3}>
                                <Icon
                                  name={item.getIcon()}
                                  color={item.getColor()}
                                  size={28}
                                  mb={2}
                                />
                                <Flex align="center">
                                  <h3>{item.getName()}</h3>

                                  {collection.can_write &&
                                    item.setPinned && (
                                      <Box
                                        ml="auto"
                                        className="hover-child"
                                        onClick={ev => {
                                          ev.preventDefault();
                                          item.setPinned(false);
                                        }}
                                      >
                                        <Icon name="pin" />
                                      </Box>
                                    )}
                                </Flex>
                              </Card>
                            </Link>
                          </GridItem>
                        ))}
                      </Grid>
                    </Box>
>>>>>>> 862c9907
                    <Flex align="center" mb={2}>
                      {pinned.length > 0 && (
                        <Box>
                          <h4>{t`Saved here`}</h4>
                        </Box>
                      )}
                    </Flex>
                    {other.length > 0 ? (
                      <Card
                        mb={selected.length > 0 ? 5 : 2}
                        style={{
                          position: "relative",
                          height: ROW_HEIGHT * other.length,
                        }}
                      >
                        <VirtualizedList
                          items={other}
                          rowHeight={ROW_HEIGHT}
                          renderItem={({ item, index }) => (
                            <DraggableItem
                              item={item}
                              selection={selection}
                              reload={reload}
                            >
                              <NormalItem
                                key={`${item.type}:${item.id}`}
                                item={item}
                                collection={collection}
                                reload={reload}
                                selection={selection}
                                onToggleSelected={onToggleSelected}
                                onMove={moveItems =>
                                  this.setState({ moveItems })
                                }
                              />
                            </DraggableItem>
                          )}
                        />
                        <PinnedAreaDropTarget
                          pinIndex={null}
                          style={{ margin: -10 }}
                        />
                      </Card>
                    ) : (
                      <PinnedAreaDropTarget
                        pinIndex={null}
                        hideUntilDrag
                        style={{
                          position: "relative",
                          marginLeft: -10,
                          marginRight: -10,
                          marginBottom: 10,
                        }}
                      >
                        {({ hovered }) => (
                          <div
                            className={cx(
                              "m2 flex layout-centered",
                              hovered ? "text-brand" : "text-grey-2",
                            )}
                          >
                            {t`Drag here to un-pin`}
                          </div>
                        )}
                      </PinnedAreaDropTarget>
                    )}
                  </Box>
                );
              }}
            </CollectionLoader>
            <BulkActionBar showing={selected.length > 0}>
              <Flex align="center" w="100%">
                {showCollectionList && (
                  <Box w={1 / 3}>
                    <span className="hidden">spacer</span>
                  </Box>
                )}
                <Flex w={2 / 3} mx={showCollectionList ? 3 : 0} align="center">
                  <Box ml={showCollectionList ? 3 : 2}>
                    <SelectionControls {...this.props} />
                  </Box>
                  <BulkActionControls
                    onArchive={
                      _.all(selected, item => item.setArchived)
                        ? async () => {
                            try {
                              await Promise.all(
                                selected.map(item => item.setArchived(true)),
                              );
                            } finally {
                              onBulkActionSuccess();
                            }
                          }
                        : null
                    }
                    onMove={
                      _.all(selected, item => item.setCollection)
                        ? () => {
                            this.setState({ moveItems: selected });
                          }
                        : null
                    }
                  />
                  <Box ml="auto">{t`${selected.length} items selected`}</Box>
                </Flex>
              </Flex>
            </BulkActionBar>
          </Box>
        </Box>
        {moveItems &&
          moveItems.length > 0 && (
            <Modal>
              <CollectionMoveModal
                title={
                  moveItems.length > 1
                    ? t`Move ${moveItems.length} items?`
                    : `Move "${moveItems[0].getName()}"?`
                }
                onClose={() => this.setState({ moveItems: null })}
                onMove={async collection => {
                  try {
                    await Promise.all(
                      moveItems.map(item => item.setCollection(collection)),
                    );
                    this.setState({ moveItems: null });
                  } finally {
                    onBulkActionSuccess();
                  }
                }}
              />
            </Modal>
          )}
        <CustomDragLayer selected={selected} />
      </Flex>
    );
  }
}

import { DragSource, DropTarget, DragLayer } from "react-dnd";
import { getEmptyImage } from "react-dnd-html5-backend";

const DragTypes = {
  ITEM: "ITEM",
};

@DragSource(
  DragTypes.ITEM,
  {
    canDrag(props, monitor) {
      // if items are selected only allow dragging selected items
      if (props.selection.size > 0 && !props.selection.has(props.item)) {
        return false;
      } else {
        return true;
      }
    },
    beginDrag(props, monitor, component) {
      return { item: props.item };
    },
    async endDrag(props, monitor, component) {
      if (!monitor.didDrop()) {
        return;
      }
      const { item } = monitor.getItem();
      const { collection, pinIndex } = monitor.getDropResult();
      if (item) {
        const items =
          props.selection.size > 0 ? Array.from(props.selection) : [item];
        try {
          if (collection !== undefined) {
            await Promise.all(
              items.map(i => i.setCollection && i.setCollection(collection)),
            );
          } else if (pinIndex !== undefined) {
            await Promise.all(
              items.map(i => i.setPinned && i.setPinned(pinIndex)),
            );
          }
        } catch (e) {
          alert("There was a problem moving these items: " + e);
        } finally {
          props.reload();
        }
      }
    },
  },
  (connect, monitor) => ({
    connectDragSource: connect.dragSource(),
    connectDragPreview: connect.dragPreview(),
    isDragging: monitor.isDragging(),
  }),
)
class DraggableItem extends React.Component {
  componentDidMount() {
    // Use empty image as a drag preview so browsers don't draw it
    // and we can draw whatever we want on the custom drag layer instead.
    if (this.props.connectDragPreview) {
      this.props.connectDragPreview(getEmptyImage(), {
        // IE fallback: specify that we'd rather screenshot the node
        // when it already knows it's being dragged so we can hide it with CSS.
        captureDraggingState: true,
      });
    }
  }
  render() {
    const { connectDragSource, children, ...props } = this.props;
    return connectDragSource(
      // must be a native DOM element or use innerRef which appears to be broken
      // https://github.com/react-dnd/react-dnd/issues/1021
      // https://github.com/jxnblk/styled-system/pull/188
      <div>{typeof children === "function" ? children(props) : children}</div>,
    );
  }
}

const NormalItem = ({
  item,
  collection = {},
  selection = new Set(),
  onToggleSelected,
  onMove,
  reload,
}) => (
  <Link to={item.getUrl()}>
    <EntityItem
      showSelect={selection.size > 0}
      selectable
      item={item}
      type={item.type}
      name={item.getName()}
      iconName={item.getIcon()}
      iconColor={item.getColor()}
      isFavorite={item.favorite}
      onFavorite={
        item.setFavorited ? () => item.setFavorited(!item.favorite) : null
      }
      onPin={
        collection.can_write && item.setPinned
          ? () => item.setPinned(true)
          : null
      }
      onMove={
        collection.can_write && item.setCollection ? () => onMove([item]) : null
      }
      onArchive={
        collection.can_write && item.setArchived
          ? () => item.setArchived(true)
          : null
      }
      selected={selection.has(item)}
      onToggleSelected={() => {
        onToggleSelected(item);
      }}
    />
  </Link>
);

@DropTarget(
  DragTypes.ITEM,
  {
    drop(props, monitor, component) {
      return { collection: props.collection };
    },
  },
  (connect, monitor) => ({
    highlighted: monitor.canDrop(),
    hovered: monitor.isOver(),
    connectDropTarget: connect.dropTarget(),
  }),
)
class Collection extends React.Component {
  render() {
    const { collection, hovered, highlighted, connectDropTarget } = this.props;
    return connectDropTarget(
      // must be a native DOM element or use innerRef which appears to be broken
      // https://github.com/react-dnd/react-dnd/issues/1021
      // https://github.com/jxnblk/styled-system/pull/188
      <div className="relative">
        <CollectionItem
          collection={collection}
          color={hovered && normal.blue}
        />
        <DropTargetBackgroundAndBorder
          highlighted={highlighted}
          hovered={hovered}
        />
      </div>,
    );
  }
}

const DropTargetBackgroundAndBorder = ({
  highlighted,
  hovered,
  className,
  style,
  children,
}) => (
  <div
    className={cx(
      "spread rounded",
      {
        "pointer-events-none": !highlighted,
        "bg-slate-almost-extra-light": highlighted,
      },
      className,
    )}
    style={{
      zIndex: -1,
      boxSizing: "border-box",
      border: "2px solid transparent",
      borderColor: hovered ? normal.blue : "transparent",
      ...style,
    }}
  >
    {typeof children === "function"
      ? children({ highlighted, hovered })
      : children}
  </div>
);

const PIN_DROP_TARGET_AREA_WIDTH = 200;
const PIN_DROP_TARGET_INDICATOR_WIDTH = 3;

@DropTarget(
  DragTypes.ITEM,
  {
    drop(props, monitor, component) {
      return { pinIndex: props.pinIndex };
    },
  },
  (connect, monitor) => ({
    highlighted: monitor.canDrop(),
    hovered: monitor.isOver(),
    connectDropTarget: connect.dropTarget(),
  }),
)
class PinDropTarget extends React.Component {
  render() {
    const {
      index,
      left,
      right,
      connectDropTarget,
      hovered,
      highlighted,
      offset = 0,
    } = this.props;
    return connectDropTarget(
      <div
        className={cx("absolute top bottom", {
          "pointer-events-none": !highlighted,
        })}
        style={{
          width: left | right ? "50%" : undefined,
          left: !right ? 0 : undefined,
          right: !left ? 0 : undefined,
        }}
      >
        <div
          className={cx("absolute", { "bg-brand": hovered })}
          style={{
            top: 10,
            bottom: 10,
            width: PIN_DROP_TARGET_INDICATOR_WIDTH,
            left: left
              ? -PIN_DROP_TARGET_INDICATOR_WIDTH / 2 - offset
              : undefined,
            right: right
              ? -PIN_DROP_TARGET_INDICATOR_WIDTH / 2 - offset
              : undefined,
          }}
        />
      </div>,
    );
  }
}

@DropTarget(
  [DragTypes.ITEM],
  {
    drop(props, monitor, component) {
      return { pinIndex: props.pinIndex };
    },
  },
  (connect, monitor) => ({
    highlighted: monitor.canDrop(),
    hovered: monitor.isOver(),
    connectDropTarget: connect.dropTarget(),
  }),
)
class PinnedAreaDropTarget extends React.Component {
  constructor(props) {
    super(props);
    this.state = {
      show: this._shouldShow(props),
    };
  }

  componentWillReceiveProps(nextProps) {
    // need to delay showing/hiding due to Chrome bug where "dragend" is triggered
    // immediately if the content shifts during "dragstart"
    // https://github.com/react-dnd/react-dnd/issues/477
    if (this._shouldShow(this.props) !== this._shouldShow(nextProps)) {
      setTimeout(() => this.setState({ show: this._shouldShow(nextProps) }), 0);
    }
  }

  _shouldShow(props) {
    return !props.hideUntilDrag || props.highlighted;
  }

  render() {
    const { connectDropTarget, ...props } = this.props;
    return this.state.show
      ? connectDropTarget(
          <div>
            <DropTargetBackgroundAndBorder {...props} />
          </div>,
        )
      : null;
  }
}

const PinnedItem = ({ item, index, collection }) => (
  <Link
    to={item.getUrl()}
    className="hover-parent hover--visibility"
    hover={{ color: normal.blue }}
  >
    <Card hoverable p={3}>
      <Icon name={item.getIcon()} color={item.getColor()} size={28} mb={2} />
      <Flex align="center">
        <h3>{item.getName()}</h3>
        {collection.can_write &&
          item.setPinned && (
            <Box
              ml="auto"
              className="hover-child"
              onClick={ev => {
                ev.preventDefault();
                item.setPinned(false);
              }}
            >
              <Icon name="pin" />
            </Box>
          )}
      </Flex>
    </Card>
  </Link>
);

import BodyComponent from "metabase/components/BodyComponent";

@DragLayer((monitor, props) => ({
  item: monitor.getItem(),
  // itemType: monitor.getItemType(),
  initialOffset: monitor.getInitialSourceClientOffset(),
  currentOffset: monitor.getSourceClientOffset(),
  isDragging: monitor.isDragging(),
}))
@BodyComponent
class CustomDragLayer extends React.Component {
  render() {
    const { isDragging, currentOffset, selected, item } = this.props;
    if (!isDragging || !currentOffset) {
      return null;
    }
    const items = selected.length > 0 ? selected : [item.item];
    return (
      <div
        style={{
          position: "absolute",
          top: 0, //currentOffset.y,
          left: 0, //currentOffset.x,
          transform: `translate(${currentOffset.x}px, ${currentOffset.y}px)`,
          pointerEvents: "none",
        }}
      >
        <DraggedItems items={items} draggedItem={item.item} />
      </div>
    );
  }
}

class DraggedItems extends React.Component {
  shouldComponentUpdate(nextProps) {
    // necessary for decent drag performance
    return (
      nextProps.items.length !== this.props.items.length ||
      nextProps.draggedItem !== this.props.draggedItem
    );
  }
  render() {
    const { items, draggedItem } = this.props;
    const index = _.findIndex(items, draggedItem);
    return (
      <div
        style={{
          position: "absolute",
          transform: index > 0 ? `translate(0px, ${-index * 72}px)` : null,
        }}
      >
        {items.map(item => <NormalItem item={item} />)}
      </div>
    );
  }
}

const BulkActionControls = ({ onArchive, onMove }) => (
  <Box ml={1}>
    <Button
      ml={1}
      medium
      disabled={!onArchive}
      onClick={onArchive}
    >{t`Archive`}</Button>
    <Button ml={1} medium disabled={!onMove} onClick={onMove}>{t`Move`}</Button>
  </Box>
);

const SelectionControls = ({
  selected,
  deselected,
  onSelectAll,
  onSelectNone,
}) =>
  deselected.length === 0 ? (
    <StackedCheckBox checked={true} onChange={onSelectNone} />
  ) : (
    <StackedCheckBox checked={false} onChange={onSelectAll} />
  );

// TODO - this should be a selector
const mapStateToProps = (state, props) => {
  const collectionsById = Collections.selectors.expandedCollectionsById(
    state,
    props,
  );
  return {
    collectionId: props.params.collectionId,
    collectionsById,
  };
};

@connect(mapStateToProps)
class CollectionLanding extends React.Component {
  render() {
    const { collectionId, collectionsById } = this.props;
    const currentCollection = collectionsById[collectionId];
    const isRoot = collectionId === "root";

    return (
      <Box mx={4}>
        <Box>
          <Flex align="center">
            <BrowserCrumbs
              crumbs={
                currentCollection && currentCollection.path
                  ? [
                      ...currentCollection.path.map(id => ({
                        title: collectionsById[id] && collectionsById[id].name,
                        to: Urls.collection(id),
                      })),
                      { title: currentCollection.name },
                    ]
                  : []
              }
            />

            <Flex ml="auto">
              {currentCollection &&
                currentCollection.can_write && (
                  <Box ml={1}>
                    <NewObjectMenu collectionId={collectionId} />
                  </Box>
                )}
              {currentCollection &&
                currentCollection.can_write &&
                !currentCollection.personal_owner_id && (
                  <Box ml={1}>
                    <CollectionEditMenu
                      collectionId={collectionId}
                      isRoot={isRoot}
                    />
                  </Box>
                )}
              <Box ml={1}>
                <CollectionBurgerMenu />
              </Box>
            </Flex>
          </Flex>
        </Box>
        <Box>
          <DefaultLanding collectionId={collectionId} />
          {
            // Need to have this here so the child modals will show up
            this.props.children
          }
        </Box>
      </Box>
    );
  }
}

const NewObjectMenu = ({ collectionId }) => (
  <EntityMenu
    items={[
      {
        title: t`New dashboard`,
        icon: "dashboard",
        link: Urls.newDashboard(collectionId),
      },
      {
        title: t`New pulse`,
        icon: "pulse",
        link: Urls.newPulse(collectionId),
      },
      {
        title: t`New collection`,
        icon: "all",
        link: Urls.newCollection(collectionId),
      },
    ]}
    triggerIcon="add"
  />
);

const CollectionEditMenu = ({ isRoot, collectionId }) => (
  <EntityMenu
    items={[
      ...(!isRoot
        ? [
            {
              title: t`Edit this collection`,
              icon: "editdocument",
              link: `/collections/${collectionId}`,
            },
          ]
        : []),
      {
        title: t`Edit permissions`,
        icon: "lock",
        link: `/collection/${collectionId}/permissions`,
      },
      ...(!isRoot
        ? [
            {
              title: t`Archive this collection`,
              icon: "viewArchive",
              link: `/collection/${collectionId}/archive`,
            },
          ]
        : []),
    ]}
    triggerIcon="pencil"
  />
);

const CollectionBurgerMenu = () => (
  <EntityMenu
    items={[
      {
        title: t`View the archive`,
        icon: "viewArchive",
        link: `/archive`,
      },
    ]}
    triggerIcon="burger"
  />
);

export default CollectionLanding;<|MERGE_RESOLUTION|>--- conflicted
+++ resolved
@@ -31,19 +31,7 @@
 
 import Collections from "metabase/entities/collections";
 
-<<<<<<< HEAD
-// TODO - this should be a selector
-const mapStateToProps = (state, props) => ({
-  currentCollection:
-    Collections.selectors.getObject(state, {
-      entityId: props.params.collectionId,
-    }) || {},
-});
-
-const CollectionItem = ({ collection, color }) => (
-=======
-const CollectionItem = ({ collection, iconName = "all" }) => (
->>>>>>> 862c9907
+const CollectionItem = ({ collection, color, iconName = "all" }) => (
   <Link
     to={`collection/${collection.id}`}
     hover={{ color: normal.blue }}
@@ -58,18 +46,6 @@
   </Link>
 );
 
-<<<<<<< HEAD
-const CollectionList = () => {
-  return (
-    <Box mb={2}>
-      <CollectionListLoader>
-        {({ collections }) => {
-          return (
-            <Box>
-              {collections.map(collection => (
-                <Collection key={collection.id} collection={collection} />
-              ))}
-=======
 @connect(({ currentUser }) => ({ currentUser }), null)
 class CollectionList extends React.Component {
   render() {
@@ -78,13 +54,19 @@
       <Box mb={2}>
         <Box my={2}>
           {isRoot && (
-            <CollectionItem
-              collection={{
-                name: t`My personal collection`,
-                id: currentUser.personal_collection_id,
-              }}
-              iconName="star"
-            />
+            <Box className="relative">
+              <CollectionDropArea
+                collection={{ id: currentUser.personal_collection_id }}
+              >
+                <CollectionItem
+                  collection={{
+                    name: t`My personal collection`,
+                    id: currentUser.personal_collection_id,
+                  }}
+                  iconName="star"
+                />
+              </CollectionDropArea>
+            </Box>
           )}
           {isRoot &&
             currentUser.is_superuser && (
@@ -103,9 +85,12 @@
         {collections
           .filter(c => c.id !== currentUser.personal_collection_id)
           .map(collection => (
-            <Box key={collection.id} mb={1}>
-              <CollectionItem collection={collection} />
->>>>>>> 862c9907
+            <Box key={collection.id} mb={1} className="relative">
+              <CollectionDropArea collection={collection}>
+                <DraggableItem item={collection}>
+                  <CollectionItem collection={collection} />
+                </DraggableItem>
+              </CollectionDropArea>
             </Box>
           ))}
       </Box>
@@ -133,7 +118,6 @@
       onToggleSelected,
       selection,
       onSelectNone,
-      reload,
     } = this.props;
     const { moveItems } = this.state;
 
@@ -192,53 +176,49 @@
                         <Box mb={2}>
                           <h4>{t`Pinned items`}</h4>
                         </Box>
-<<<<<<< HEAD
-                        <div className="relative">
+                        <PinnedDropArea
+                          pinIndex={1}
+                          marginLeft={8}
+                          marginRight={8}
+                          noBorder
+                        >
                           <Grid>
                             {pinned.map((item, index) => (
                               <GridItem w={1 / 2} className="relative">
-                                <DraggableItem
-                                  item={item}
-                                  selection={new Set([item])}
-                                  reload={reload}
-                                >
+                                <DraggableItem item={item}>
                                   <PinnedItem
                                     key={`${item.type}:${item.id}`}
                                     index={index}
                                     item={item}
                                     collection={collection}
                                   />
-                                  <PinDropTarget pinIndex={index} left />
-                                  <PinDropTarget pinIndex={index + 1} right />
+                                  <PinPositionDropTarget
+                                    pinIndex={index}
+                                    left
+                                  />
+                                  <PinPositionDropTarget
+                                    pinIndex={index + 1}
+                                    right
+                                  />
                                 </DraggableItem>
                               </GridItem>
                             ))}
                             {pinned.length % 2 === 1 ? (
                               <GridItem w={1 / 2} className="relative">
-                                <PinDropTarget pinIndex={pinned.length} />
+                                <PinPositionDropTarget
+                                  pinIndex={pinned.length}
+                                />
                               </GridItem>
                             ) : null}
                           </Grid>
-                          <PinnedAreaDropTarget
-                            style={{ marginLeft: -8, marginRight: -8 }}
-                          />
-                        </div>
+                        </PinnedDropArea>
                       </Box>
                     ) : (
-                      <PinnedAreaDropTarget
-                        pinIndex={1}
-                        hideUntilDrag
-                        style={{
-                          position: "relative",
-                          marginLeft: -10,
-                          marginRight: -10,
-                          marginBottom: 10,
-                        }}
-                      >
+                      <PinnedDropArea pinIndex={1} hideUntilDrag>
                         {({ hovered }) => (
                           <div
                             className={cx(
-                              "m2 flex layout-centered",
+                              "p2 flex layout-centered",
                               hovered ? "text-brand" : "text-grey-2",
                             )}
                           >
@@ -246,49 +226,8 @@
                             {t`Drag something here to pin it to the top`}
                           </div>
                         )}
-                      </PinnedAreaDropTarget>
+                      </PinnedDropArea>
                     )}
-=======
-                      )}
-                      <Grid>
-                        {pinned.map(item => (
-                          <GridItem w={1 / 2}>
-                            <Link
-                              to={item.getUrl()}
-                              className="hover-parent hover--visibility"
-                              hover={{ color: normal.blue }}
-                            >
-                              <Card hoverable p={3}>
-                                <Icon
-                                  name={item.getIcon()}
-                                  color={item.getColor()}
-                                  size={28}
-                                  mb={2}
-                                />
-                                <Flex align="center">
-                                  <h3>{item.getName()}</h3>
-
-                                  {collection.can_write &&
-                                    item.setPinned && (
-                                      <Box
-                                        ml="auto"
-                                        className="hover-child"
-                                        onClick={ev => {
-                                          ev.preventDefault();
-                                          item.setPinned(false);
-                                        }}
-                                      >
-                                        <Icon name="pin" />
-                                      </Box>
-                                    )}
-                                </Flex>
-                              </Card>
-                            </Link>
-                          </GridItem>
-                        ))}
-                      </Grid>
-                    </Box>
->>>>>>> 862c9907
                     <Flex align="center" mb={2}>
                       {pinned.length > 0 && (
                         <Box>
@@ -297,52 +236,36 @@
                       )}
                     </Flex>
                     {other.length > 0 ? (
-                      <Card
-                        mb={selected.length > 0 ? 5 : 2}
-                        style={{
-                          position: "relative",
-                          height: ROW_HEIGHT * other.length,
-                        }}
-                      >
-                        <VirtualizedList
-                          items={other}
-                          rowHeight={ROW_HEIGHT}
-                          renderItem={({ item, index }) => (
-                            <DraggableItem
-                              item={item}
-                              selection={selection}
-                              reload={reload}
-                            >
-                              <NormalItem
-                                key={`${item.type}:${item.id}`}
-                                item={item}
-                                collection={collection}
-                                reload={reload}
-                                selection={selection}
-                                onToggleSelected={onToggleSelected}
-                                onMove={moveItems =>
-                                  this.setState({ moveItems })
-                                }
-                              />
-                            </DraggableItem>
-                          )}
-                        />
-                        <PinnedAreaDropTarget
-                          pinIndex={null}
-                          style={{ margin: -10 }}
-                        />
-                      </Card>
+                      <PinnedDropArea pinIndex={null} margin={8}>
+                        <Card
+                          mb={selected.length > 0 ? 5 : 2}
+                          style={{
+                            position: "relative",
+                            height: ROW_HEIGHT * other.length,
+                          }}
+                        >
+                          <VirtualizedList
+                            items={other}
+                            rowHeight={ROW_HEIGHT}
+                            renderItem={({ item, index }) => (
+                              <DraggableItem item={item} selection={selection}>
+                                <NormalItem
+                                  key={`${item.type}:${item.id}`}
+                                  item={item}
+                                  collection={collection}
+                                  selection={selection}
+                                  onToggleSelected={onToggleSelected}
+                                  onMove={moveItems =>
+                                    this.setState({ moveItems })
+                                  }
+                                />
+                              </DraggableItem>
+                            )}
+                          />
+                        </Card>
+                      </PinnedDropArea>
                     ) : (
-                      <PinnedAreaDropTarget
-                        pinIndex={null}
-                        hideUntilDrag
-                        style={{
-                          position: "relative",
-                          marginLeft: -10,
-                          marginRight: -10,
-                          marginBottom: 10,
-                        }}
-                      >
+                      <PinnedDropArea pinIndex={null} hideUntilDrag margin={10}>
                         {({ hovered }) => (
                           <div
                             className={cx(
@@ -353,7 +276,7 @@
                             {t`Drag here to un-pin`}
                           </div>
                         )}
-                      </PinnedAreaDropTarget>
+                      </PinnedDropArea>
                     )}
                   </Box>
                 );
@@ -439,7 +362,11 @@
   {
     canDrag(props, monitor) {
       // if items are selected only allow dragging selected items
-      if (props.selection.size > 0 && !props.selection.has(props.item)) {
+      if (
+        props.selection &&
+        props.selection.size > 0 &&
+        !props.selection.has(props.item)
+      ) {
         return false;
       } else {
         return true;
@@ -456,7 +383,9 @@
       const { collection, pinIndex } = monitor.getDropResult();
       if (item) {
         const items =
-          props.selection.size > 0 ? Array.from(props.selection) : [item];
+          props.selection && props.selection.size > 0
+            ? Array.from(props.selection)
+            : [item];
         try {
           if (collection !== undefined) {
             await Promise.all(
@@ -469,8 +398,6 @@
           }
         } catch (e) {
           alert("There was a problem moving these items: " + e);
-        } finally {
-          props.reload();
         }
       }
     },
@@ -510,7 +437,6 @@
   selection = new Set(),
   onToggleSelected,
   onMove,
-  reload,
 }) => (
   <Link to={item.getUrl()}>
     <EntityItem
@@ -546,72 +472,96 @@
   </Link>
 );
 
-@DropTarget(
-  DragTypes.ITEM,
+const DropTargetBackgroundAndBorder = ({
+  highlighted,
+  hovered,
+  noBorder = false,
+  margin = 0,
+  marginLeft = margin,
+  marginRight = margin,
+  marginTop = margin,
+  marginBottom = margin,
+}) => (
+  <div
+    className={cx("absolute rounded", {
+      "pointer-events-none": !highlighted,
+      "bg-slate-almost-extra-light": highlighted,
+    })}
+    style={{
+      top: -marginTop,
+      left: -marginLeft,
+      bottom: -marginBottom,
+      right: -marginRight,
+      zIndex: -1,
+      boxSizing: "border-box",
+      border: "2px solid transparent",
+      borderColor: hovered & !noBorder ? normal.blue : "transparent",
+    }}
+  />
+);
+
+class DropArea extends React.Component {
+  constructor(props) {
+    super(props);
+    this.state = {
+      show: this._shouldShow(props),
+    };
+  }
+
+  componentWillReceiveProps(nextProps) {
+    // need to delay showing/hiding due to Chrome bug where "dragend" is triggered
+    // immediately if the content shifts during "dragstart"
+    // https://github.com/react-dnd/react-dnd/issues/477
+    if (this._shouldShow(this.props) !== this._shouldShow(nextProps)) {
+      setTimeout(() => this.setState({ show: this._shouldShow(nextProps) }), 0);
+    }
+  }
+
+  _shouldShow(props) {
+    return !props.hideUntilDrag || props.highlighted;
+  }
+
+  render() {
+    const {
+      connectDropTarget,
+      children,
+      className,
+      style,
+      ...props
+    } = this.props;
+    return this.state.show
+      ? connectDropTarget(
+          <div className={cx("relative", className)} style={style}>
+            {typeof children === "function" ? children(props) : children}
+            <DropTargetBackgroundAndBorder {...props} />
+          </div>,
+        )
+      : null;
+  }
+}
+
+const CollectionDropArea = DropTarget(
+  [DragTypes.ITEM],
   {
     drop(props, monitor, component) {
       return { collection: props.collection };
     },
+    canDrop(props, monitor) {
+      const { item } = monitor.getItem();
+      return (
+        item.entity_type !== "collections" || item.id !== props.collection.id
+      );
+    },
   },
   (connect, monitor) => ({
     highlighted: monitor.canDrop(),
-    hovered: monitor.isOver(),
+    hovered: monitor.isOver() && monitor.canDrop(),
     connectDropTarget: connect.dropTarget(),
   }),
-)
-class Collection extends React.Component {
-  render() {
-    const { collection, hovered, highlighted, connectDropTarget } = this.props;
-    return connectDropTarget(
-      // must be a native DOM element or use innerRef which appears to be broken
-      // https://github.com/react-dnd/react-dnd/issues/1021
-      // https://github.com/jxnblk/styled-system/pull/188
-      <div className="relative">
-        <CollectionItem
-          collection={collection}
-          color={hovered && normal.blue}
-        />
-        <DropTargetBackgroundAndBorder
-          highlighted={highlighted}
-          hovered={hovered}
-        />
-      </div>,
-    );
-  }
-}
-
-const DropTargetBackgroundAndBorder = ({
-  highlighted,
-  hovered,
-  className,
-  style,
-  children,
-}) => (
-  <div
-    className={cx(
-      "spread rounded",
-      {
-        "pointer-events-none": !highlighted,
-        "bg-slate-almost-extra-light": highlighted,
-      },
-      className,
-    )}
-    style={{
-      zIndex: -1,
-      boxSizing: "border-box",
-      border: "2px solid transparent",
-      borderColor: hovered ? normal.blue : "transparent",
-      ...style,
-    }}
-  >
-    {typeof children === "function"
-      ? children({ highlighted, hovered })
-      : children}
-  </div>
-);
-
-const PIN_DROP_TARGET_AREA_WIDTH = 200;
+)(DropArea);
+
 const PIN_DROP_TARGET_INDICATOR_WIDTH = 3;
+const PINNABLE_ENTITY_TYPES = new Set(["questions", "dashboards"]);
 
 @DropTarget(
   DragTypes.ITEM,
@@ -619,14 +569,18 @@
     drop(props, monitor, component) {
       return { pinIndex: props.pinIndex };
     },
+    canDrop(props, monitor) {
+      const { item } = monitor.getItem();
+      return PINNABLE_ENTITY_TYPES.has(item.entity_type);
+    },
   },
   (connect, monitor) => ({
     highlighted: monitor.canDrop(),
-    hovered: monitor.isOver(),
+    hovered: monitor.isOver() && monitor.canDrop(),
     connectDropTarget: connect.dropTarget(),
   }),
 )
-class PinDropTarget extends React.Component {
+class PinPositionDropTarget extends React.Component {
   render() {
     const {
       index,
@@ -654,7 +608,7 @@
             top: 10,
             bottom: 10,
             width: PIN_DROP_TARGET_INDICATOR_WIDTH,
-            left: left
+            left: !right
               ? -PIN_DROP_TARGET_INDICATOR_WIDTH / 2 - offset
               : undefined,
             right: right
@@ -667,51 +621,26 @@
   }
 }
 
-@DropTarget(
+const PinnedDropArea = DropTarget(
   [DragTypes.ITEM],
   {
     drop(props, monitor, component) {
       return { pinIndex: props.pinIndex };
     },
+    canDrop(props, monitor) {
+      const { item } = monitor.getItem();
+      return (
+        PINNABLE_ENTITY_TYPES.has(item.entity_type) &&
+        props.pinIndex != item.collection_position
+      );
+    },
   },
   (connect, monitor) => ({
     highlighted: monitor.canDrop(),
-    hovered: monitor.isOver(),
+    hovered: monitor.isOver() && monitor.canDrop(),
     connectDropTarget: connect.dropTarget(),
   }),
-)
-class PinnedAreaDropTarget extends React.Component {
-  constructor(props) {
-    super(props);
-    this.state = {
-      show: this._shouldShow(props),
-    };
-  }
-
-  componentWillReceiveProps(nextProps) {
-    // need to delay showing/hiding due to Chrome bug where "dragend" is triggered
-    // immediately if the content shifts during "dragstart"
-    // https://github.com/react-dnd/react-dnd/issues/477
-    if (this._shouldShow(this.props) !== this._shouldShow(nextProps)) {
-      setTimeout(() => this.setState({ show: this._shouldShow(nextProps) }), 0);
-    }
-  }
-
-  _shouldShow(props) {
-    return !props.hideUntilDrag || props.highlighted;
-  }
-
-  render() {
-    const { connectDropTarget, ...props } = this.props;
-    return this.state.show
-      ? connectDropTarget(
-          <div>
-            <DropTargetBackgroundAndBorder {...props} />
-          </div>,
-        )
-      : null;
-  }
-}
+)(DropArea);
 
 const PinnedItem = ({ item, index, collection }) => (
   <Link
@@ -850,7 +779,11 @@
                 currentCollection && currentCollection.path
                   ? [
                       ...currentCollection.path.map(id => ({
-                        title: collectionsById[id] && collectionsById[id].name,
+                        title: (
+                          <CollectionDropArea collection={{ id }} margin={8}>
+                            {collectionsById[id] && collectionsById[id].name}
+                          </CollectionDropArea>
+                        ),
                         to: Urls.collection(id),
                       })),
                       { title: currentCollection.name },
