--- conflicted
+++ resolved
@@ -4,7 +4,7 @@
 import { connect } from 'react-redux'
 import title from 'metabase/hoc/Title'
 
-import { fetchXray, initialize } from 'metabase/xray/xray'
+import { fetchTableXray, initialize } from 'metabase/xray/xray'
 import { XRayPageWrapper } from 'metabase/xray/components/XRayLayout'
 
 import CostSelect from 'metabase/xray/components/CostSelect'
@@ -12,15 +12,10 @@
 
 import {
     getTableConstituents,
-<<<<<<< HEAD
-    getTableXray,
     getLoadingStatus,
-    getIsAlreadyFetched
-=======
+    getIsAlreadyFetched,
     getFeatures,
-    getLoadingStatus,
     getError
->>>>>>> 5d3dba23
 } from 'metabase/xray/selectors'
 
 import Icon from 'metabase/components/Icon'
@@ -29,14 +24,10 @@
 
 import type { Table } from 'metabase/meta/types/Table'
 
-<<<<<<< HEAD
-import { loadingMessages } from 'metabase/xray/utils'
-=======
-import { hasXray, xrayLoadingMessages } from 'metabase/xray/utils'
->>>>>>> 5d3dba23
+import { xrayLoadingMessages } from 'metabase/xray/utils'
 
 type Props = {
-    fetchXray: () => void,
+    fetchTableXray: () => void,
     initialize: () => {},
     constituents: [],
     isLoading: boolean,
@@ -54,16 +45,13 @@
     xray: getFeatures(state),
     constituents: getTableConstituents(state),
     isLoading: getLoadingStatus(state),
-<<<<<<< HEAD
-    isAlreadyFetched: getIsAlreadyFetched(state)
-=======
+    isAlreadyFetched: getIsAlreadyFetched(state),
     error: getError(state)
->>>>>>> 5d3dba23
 })
 
 const mapDispatchToProps = {
     initialize,
-    fetchXray
+    fetchTableXray
 }
 
 @connect(mapStateToProps, mapDispatchToProps)
@@ -85,9 +73,8 @@
     }
 
     fetch () {
-        const { params, fetchXray } = this.props
-        // TODO this should happen at the action level
-        fetchXray('table', params.tableId, params.cost)
+        const { params, fetchTableXray } = this.props
+        fetchTableXray(params.tableId, params.cost)
     }
 
     componentDidUpdate (prevProps: Props) {
@@ -97,26 +84,11 @@
     }
 
     render () {
-<<<<<<< HEAD
-        const { constituents, xray, params, isLoading, isAlreadyFetched } = this.props
-        const { error } = this.state
-
-        return (
-            <XRayPageWrapper>
-                <LoadingAndErrorWrapper
-                    loading={isLoading || !isAlreadyFetched}
-                    error={error}
-                    noBackground
-                    loadingMessages={loadingMessages}
-                    loadingScenes={[<LoadingAnimation />]}
-                >
-                    { () =>
-=======
-        const { constituents, xray, params, isLoading, error } = this.props
+        const { constituents, xray, params, isLoading, isAlreadyFetched, error } = this.props
 
         return (
             <LoadingAndErrorWrapper
-                loading={isLoading || !hasXray(xray)}
+                loading={isLoading || !isAlreadyFetched}
                 error={error}
                 noBackground
                 loadingMessages={xrayLoadingMessages}
@@ -124,7 +96,6 @@
             >
                 { () =>
                     <XRayPageWrapper>
->>>>>>> 5d3dba23
                         <div className="full">
                             <div className="my4 flex align-center py2">
                                 <div>
