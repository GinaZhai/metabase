<div class="wrapper">
    <!-- breadcrumb -->
    <section class="Breadcrumbs">
        <a class="Breadcrumb Breadcrumb--path" cv-org-href="/admin/databases/">Databases</a>
        <cv-chevron-right-icon class="Breadcrumb-divider" width="12px" height="12px"></cv-chevron-right-icon>
        <h2 class="Breadcrumb Breadcrumb--page" ng-if="!database.id">Add Database</h2>
        <h2 class="Breadcrumb Breadcrumb--page" ng-if="database.id">{{database.name}}</h2>
    </section>

<<<<<<< HEAD
    <section class="Grid Grid--gutters">
        <div class="Grid-cell">
            <!-- form -->
            <form class="bg-white rounded bordered shadowed" name="form" novalidate>
                <div class="FormError" ng-show="form.$error.message">{{form.$error.message}}</div>

=======
    <section>
        <div class="p4 bordered">
            <h3>Actions</h3>
            <button class="Button" ng-click="save(database)">Sync</button>

            <div>
                <label>Danger Zone:</label>
                <button class="Button" ng-click="save(database)">Remove this database</button>
            </div>
        </div>

        <div class="bg-white rounded bordered">
            <form name="form" novalidate>
                <div class="FormError" ng-show="form.$error.message">{{form.$error.message}}</div>

                <div class="Form-field" ng-init="" ng-class="{'FormFieldError': form.name.$error.message == undefined}">
                    <label class="Form-label">Name: <span ng-show="form.name.$error.message">{{form.name.$error.message}}</span></label>
                    <input class="Form-input full" name="name" ng-model="database.name" required />
                </div>

>>>>>>> 9c76f897
                <div class="Form-field">
                    <label class="Form-label">Database Type:</label>
                    <label class="Select">
                        <select name="engine" ng-model="database.engine" ng-options="type as properties.name for (type, properties) in form_input.engines"></select>
                    </label>
                </div>

<<<<<<< HEAD
                <div class="Form-field" ng-init="" ng-class="{'FormFieldError': form.name.$error.message == undefined}">
                    <label class="Form-label Form-offset">Name: <span ng-show="form.name.$error.message">{{form.name.$error.message}}</span></label>
                    <input class="Form-input Form-offset full" name="name" ng-model="database.name" />
                </div>

                <!-- TODO: database type dependent inputs -->
=======
>>>>>>> 9c76f897
                <div class="FormInputGroup" ng-show="database.engine == 'postgres'">
                    <div class="Form-field" ng-class="{'FormFieldError': form.host.$error.message != undefined}">
                        <label class="Form-label Form-offset">Host: <span ng-show="form.host.$error.message">{{form.host.$error.message}}</span></label>
                        <input class="Form-input Form-offset full" name="host" ng-model="details.host" required />
                    </div>

                    <div class="Form-field" ng-class="{'Form--error': form.port.$error.message == undefined}">
                        <label class="Form-label">Port: <span ng-show="form.port.$error.message">{{form.port.$error.message}}</span></label>
                        <input class="Form-input full" name="port" ng-model="details.port" required />
                    </div>

                    <div class="Form-field" ng-class="{'FormFieldError': form.dbname.$error.message == undefined}">
                        <label class="Form-label">Database name: <span ng-show="form.dbname.$error.message">{{form.dbname.$error.message}}</span></label>
                        <input class="Form-input full" name="dbname" ng-model="details.dbname" />
                    </div>

                    <div class="Form-field" ng-class="{'FormFieldError': form.user.$error.message == undefined}">
                        <label class="Form-label">Database username: <span ng-show="form.user.$error.message">{{form.user.$error.message}}</span></l abel>
                        <input class="Form-input full" name="user" ng-model="details.user" required />
                    </div>

                    <div class="Form-field" ng-class="{'FormField--error': form.pass.$error.message == undefined}">
                        <label class="Form-label">Database password: <span ng-show="form.pass.$error.message">{{form.pass.$error.message}}</span></label>
                        <input class="Form-input full" name="pass" ng-model="details.pass" />
                    </div>
                </div>

<<<<<<< HEAD
                <!-- SAVE BUTTON -->
                <button class="Button" ng-class="{'Button--primary': form.$valid}" ng-click="save(database)" ng-disabled="!form.$valid">
                    Save
                </button>
=======
                <div>
                    <button class="Button" ng-class="{'Button--primary': form.$valid}" ng-click="save(database)" ng-disabled="!form.$valid">
                        Save
                    </button>
>>>>>>> 9c76f897

                <!-- TODO: remove this fella -->
                <button class="Button" ng-click="foo()">
                    Status
                </button>
            </form>
        </div>
        <!-- actions -->
        <div class="Grid-cell">
            <div class="Actions">
                <h3>Actions</h3>
                <div class="Actions-group">
                    <button class="Button" ng-click="save(database)">Sync</button>
                </div>

                <div class="Actions-group Actions--dangerZone">
                    <label class="Actions-groupLabel block">Danger Zone:</label>
                    <button class="Button Button--danger" ng-click="save(database)">Remove this database</button>
                </div>
            </div>
        </div>
    </section>
<<<<<<< HEAD
</div><!-- wrapper -->
=======
</div>
>>>>>>> 9c76f897
<|MERGE_RESOLUTION|>--- conflicted
+++ resolved
@@ -7,35 +7,12 @@
         <h2 class="Breadcrumb Breadcrumb--page" ng-if="database.id">{{database.name}}</h2>
     </section>
 
-<<<<<<< HEAD
     <section class="Grid Grid--gutters">
         <div class="Grid-cell">
             <!-- form -->
             <form class="bg-white rounded bordered shadowed" name="form" novalidate>
                 <div class="FormError" ng-show="form.$error.message">{{form.$error.message}}</div>
 
-=======
-    <section>
-        <div class="p4 bordered">
-            <h3>Actions</h3>
-            <button class="Button" ng-click="save(database)">Sync</button>
-
-            <div>
-                <label>Danger Zone:</label>
-                <button class="Button" ng-click="save(database)">Remove this database</button>
-            </div>
-        </div>
-
-        <div class="bg-white rounded bordered">
-            <form name="form" novalidate>
-                <div class="FormError" ng-show="form.$error.message">{{form.$error.message}}</div>
-
-                <div class="Form-field" ng-init="" ng-class="{'FormFieldError': form.name.$error.message == undefined}">
-                    <label class="Form-label">Name: <span ng-show="form.name.$error.message">{{form.name.$error.message}}</span></label>
-                    <input class="Form-input full" name="name" ng-model="database.name" required />
-                </div>
-
->>>>>>> 9c76f897
                 <div class="Form-field">
                     <label class="Form-label">Database Type:</label>
                     <label class="Select">
@@ -43,15 +20,12 @@
                     </label>
                 </div>
 
-<<<<<<< HEAD
                 <div class="Form-field" ng-init="" ng-class="{'FormFieldError': form.name.$error.message == undefined}">
                     <label class="Form-label Form-offset">Name: <span ng-show="form.name.$error.message">{{form.name.$error.message}}</span></label>
                     <input class="Form-input Form-offset full" name="name" ng-model="database.name" />
                 </div>
 
                 <!-- TODO: database type dependent inputs -->
-=======
->>>>>>> 9c76f897
                 <div class="FormInputGroup" ng-show="database.engine == 'postgres'">
                     <div class="Form-field" ng-class="{'FormFieldError': form.host.$error.message != undefined}">
                         <label class="Form-label Form-offset">Host: <span ng-show="form.host.$error.message">{{form.host.$error.message}}</span></label>
@@ -79,18 +53,10 @@
                     </div>
                 </div>
 
-<<<<<<< HEAD
                 <!-- SAVE BUTTON -->
                 <button class="Button" ng-class="{'Button--primary': form.$valid}" ng-click="save(database)" ng-disabled="!form.$valid">
                     Save
                 </button>
-=======
-                <div>
-                    <button class="Button" ng-class="{'Button--primary': form.$valid}" ng-click="save(database)" ng-disabled="!form.$valid">
-                        Save
-                    </button>
->>>>>>> 9c76f897
-
                 <!-- TODO: remove this fella -->
                 <button class="Button" ng-click="foo()">
                     Status
@@ -112,8 +78,4 @@
             </div>
         </div>
     </section>
-<<<<<<< HEAD
-</div><!-- wrapper -->
-=======
-</div>
->>>>>>> 9c76f897
+</div><!-- wrapper -->