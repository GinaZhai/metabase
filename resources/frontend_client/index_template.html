--- conflicted
+++ resolved
@@ -14,7 +14,6 @@
         <base href={{{base_href}}} />
 
         <script type="text/javascript">
-<<<<<<< HEAD
             (function() {
                 window.MetabaseBootstrap = {{{bootstrap_json}}};
 
@@ -40,9 +39,6 @@
 
                 window.MetabaseRoot = actualRoot;
             })();
-=======
-            window.MetabaseBootstrap = {{{bootstrap_json}}};
->>>>>>> 3697f9e3
         </script>
     </head>
 
