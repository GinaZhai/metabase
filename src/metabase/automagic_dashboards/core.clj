(ns metabase.automagic-dashboards.core
  "Automatically generate questions and dashboards based on predefined
   heuristics."
  (:require [buddy.core.codecs :as codecs]
            [cheshire.core :as json]
            [clj-time
             [core :as t]
             [format :as t.format]]
            [clojure.math.combinatorics :as combo]
            [clojure.string :as str]
            [clojure.tools.logging :as log]
            [clojure.walk :as walk]
            [kixi.stats
             [core :as stats]
             [math :as math]]
            [medley.core :as m]
            [metabase.automagic-dashboards
             [filters :as filters]
             [populate :as populate]
             [filters :as filters]
             [rules :as rules]]
            [metabase.models
             [card :as card :refer [Card]]
             [field :refer [Field] :as field]
             [interface :as mi]
             [metric :refer [Metric] :as metric]
             [query :refer [Query]]
             [segment :refer [Segment]]
             [table :refer [Table]]]
            [metabase.query-processor.middleware.expand-macros :refer [merge-filter-clauses]]
            [metabase.query-processor.util :as qp.util]
            [metabase.related :as related]
            [metabase.sync.analyze.classify :as classify]
            [metabase.util :as u]
            [puppetlabs.i18n.core :as i18n :refer [tru trs]]
            [ring.util.codec :as codec]
            [schema.core :as s]
            [toucan.db :as db]))

(def ^:private public-endpoint "/auto/dashboard/")

(def ^:private ^{:arglists '([field])} id-or-name
  (some-fn :id :name))

(defn- ->field
  [root id-or-name]
  (if (->> root :source (instance? (type Table)))
    (Field id-or-name)
    (let [field (->> root
                     :source
                     :result_metadata
                     (some (comp #{id-or-name} :name)))]
      (-> field
          (update :base_type keyword)
          (update :special_type keyword)
          field/map->FieldInstance
          (classify/run-classifiers {})))))

(defn- metric->description
  [root metric]
  (let [aggregation-clause (-> metric :definition :aggregation first)
        field              (some->> aggregation-clause
                                    second
                                    filters/field-reference->id
                                    (->field root))]
    (if field
      (tru "{0} of {0}" (-> aggregation-clause first name str/capitalize) (:display_name field))
      (-> aggregation-clause first name str/capitalize))))

(defn- join-enumeration
  [[x & xs]]
  (if xs
    (tru "{0} and {0}" (str/join ", " (butlast xs)) (last xs))
    x))

(defn- question-description
  [root question]
  (let [aggregations (->> (qp.util/get-in-normalized question [:dataset_query :query :aggregation])
                          (map (fn [[op arg]]
                                 (cond
                                   (-> op qp.util/normalize-token (= :metric))
                                   (-> arg Metric :name)

                                   arg
                                   (tru "{0} of {0}" (name op) (->> arg
                                                                    filters/field-reference->id
                                                                    (->field root)
                                                                    :display_name))

                                   :else
                                   (name op))))
                          join-enumeration)
        dimensions   (->> (qp.util/get-in-normalized question [:dataset_query :query :breakout])
                          (mapcat filters/collect-field-references)
                          (map (comp :display_name
                                     (partial ->field root)
                                     filters/field-reference->id))
                          join-enumeration)]
    (tru "{0} by {0}" aggregations dimensions)))

(def ^:private ^{:arglists '([x])} encode-base64-json
  (comp codec/base64-encode codecs/str->bytes json/encode))

(defmulti
  ^{:private  true
    :arglists '([entity])}
  ->root type)

(defmethod ->root (type Table)
  [table]
  {:entity       table
   :full-name    (if (isa? (:entity_type table) :entity/GoogleAnalyticsTable)
                   (:display_name table)
                   (str (:display_name table) (tru " table")))
   :source       table
   :database     (:db_id table)
   :url          (format "%stable/%s" public-endpoint (u/get-id table))
   :rules-prefix ["table"]})

(defmethod ->root (type Segment)
  [segment]
  (let [table (-> segment :table_id Table)]
    {:entity       segment
     :full-name    (str (:name segment) (tru " segment"))
     :source       table
     :database     (:db_id table)
     :query-filter (-> segment :definition :filter)
     :url          (format "%ssegment/%s" public-endpoint (u/get-id segment))
     :rules-prefix ["table"]}))

(defmethod ->root (type Metric)
  [metric]
  (let [table (-> metric :table_id Table)]
    {:entity       metric
     :full-name    (str (:name metric) (tru " metric"))
     :source       table
     :database     (:db_id table)
     ;; We use :id here as it might not be a concrete field but rather one from a nested query which
     ;; does not have an ID.
     :url          (format "%smetric/%s" public-endpoint (:id metric))
     :rules-prefix ["metric"]}))

(defmethod ->root (type Field)
  [field]
  (let [table (field/table field)]
    {:entity       field
     :full-name    (str (:display_name field) (tru " field"))
     :source       table
     :database     (:db_id table)
     ;; We use :id here as it might not be a concrete metric but rather one from a nested query
     ;; which does not have an ID.
     :url          (format "%sfield/%s" public-endpoint (:id field))
     :rules-prefix ["field"]}))

(def ^:private ^{:arglists '([card-or-question])} nested-query?
  (comp (every-pred string? #(str/starts-with? % "card__"))
        #(qp.util/get-in-normalized % [:dataset_query :query :source_table])))

(def ^:private ^{:arglists '([card-or-question])} native-query?
  (comp #{:native} qp.util/normalize-token #(qp.util/get-in-normalized % [:dataset_query :type])))

(def ^:private ^{:arglists '([card-or-question])} source-question
  (comp Card qp.util/query->source-card-id :dataset_query))

(def ^:private ^{:arglists '([card])} table-like?
  (comp empty? #(qp.util/get-in-normalized % [:dataset_query :query :aggregation])))

(defn- source
  [card]
  (cond
    (nested-query? card) (-> card
                             source-question
                             (assoc :entity_type :entity/GenericTable))
    (native-query? card) (-> card (assoc :entity_type :entity/GenericTable))
    :else                (-> card ((some-fn :table_id :table-id)) Table)))

(defmethod ->root (type Card)
  [card]
  {:entity       card
   :source       (source card)
   :database     (:database_id card)
   :query-filter (qp.util/get-in-normalized card [:dataset_query :query :filter])
   :full-name    (str (:name card) (tru " question"))
   :url          (format "%squestion/%s" public-endpoint (u/get-id card))
   :rules-prefix [(if (table-like? card)
                    "table"
                    "question")]})

(defmethod ->root (type Query)
  [query]
  (let [source   (source query)]
    {:entity       query
     :source       source
     :database     (:database-id query)
     :full-name    (cond
                     (native-query? query) (tru "Native query")
                     (table-like? query)   (-> source ->root :full-name)
                     :else                 (question-description {:source source} query))
     :url          (format "%sadhoc/%s" public-endpoint (encode-base64-json query))
     :rules-prefix [(if (table-like? query)
                      "table"
                      "question")]}))

(defmulti
  ^{:doc "Get a reference for a given model to be injected into a template
          (either MBQL, native query, or string)."
    :arglists '([template-type model])
    :private true}
  ->reference (fn [template-type model]
                [template-type (type model)]))

(defn- optimal-datetime-resolution
  [field]
  (if-let [[earliest latest] (some->> field
                                      :fingerprint
                                      :type
                                      :type/DateTime
                                      ((juxt :earliest :latest))
                                      (map t.format/parse))]
    (condp > (t/in-hours (t/interval earliest latest))
      3               :minute
      (* 24 7)        :hour
      (* 24 30 6)     :day
      (* 24 30 12 10) :month
      :year)
    :day))

(defmethod ->reference [:mbql (type Field)]
  [_ {:keys [fk_target_field_id id link aggregation fingerprint name base_type] :as field}]
  (let [reference (cond
                    link               [:fk-> link id]
                    fk_target_field_id [:fk-> id fk_target_field_id]
                    id                 [:field-id id]
                    :else              [:field-literal name base_type])]
    (cond
      (isa? base_type :type/DateTime)
      [:datetime-field reference (or aggregation
                                     (optimal-datetime-resolution field))]

      (and aggregation
           ; We don't handle binning on non-analyzed fields gracefully
           (-> fingerprint :type :type/Number :min))
      [:binning-strategy reference aggregation]

      :else
      reference)))

(defmethod ->reference [:string (type Field)]
  [_ {:keys [display_name full-name]}]
  (or full-name display_name))

(defmethod ->reference [:string (type Table)]
  [_ {:keys [display_name full-name]}]
  (or full-name display_name))

(defmethod ->reference [:string (type Metric)]
  [_ {:keys [name full-name]}]
  (or full-name name))

(defmethod ->reference [:mbql (type Metric)]
  [_ {:keys [id definition]}]
  (if id
    ["METRIC" id]
    (-> definition :aggregation first)))

(defmethod ->reference [:native (type Field)]
  [_ field]
  (field/qualified-name field))

(defmethod ->reference [:native (type Table)]
  [_ {:keys [name]}]
  name)

(defmethod ->reference :default
  [_ form]
  (or (cond-> form
        (map? form) ((some-fn :full-name :name) form))
      form))

(defn- field-isa?
  [{:keys [base_type special_type]} t]
  (or (isa? (keyword special_type) t)
      (isa? (keyword base_type) t)))

(defn- key-col?
  "Workaround for our leaky type system which conflates types with properties."
  [{:keys [base_type special_type name]}]
  (and (isa? base_type :type/Number)
       (or (#{:type/PK :type/FK} special_type)
           (let [name (str/lower-case name)]
             (or (= name "id")
                 (str/starts-with? name "id_")
                 (str/ends-with? name "_id"))))))

(def ^:private field-filters
  {:fieldspec       (fn [fieldspec]
                      (if (and (string? fieldspec)
                               (rules/ga-dimension? fieldspec))
                        (comp #{fieldspec} :name)
                        (fn [{:keys [special_type target] :as field}]
                          (cond
                            ;; This case is mostly relevant for native queries
                            (#{:type/PK :type/FK} fieldspec)
                            (isa? special_type fieldspec)

                            target
                            (recur target)

                            :else
                            (and (not (key-col? field))
                                 (field-isa? field fieldspec))))))
   :named           (fn [name-pattern]
                      (comp (->> name-pattern
                                 str/lower-case
                                 re-pattern
                                 (partial re-find))
                            str/lower-case
                            :name))
   :max-cardinality (fn [cardinality]
                      (fn [field]
                        (some-> field
                                (get-in [:fingerprint :global :distinct-count])
                                (<= cardinality))))})

(defn- filter-fields
  "Find all fields belonging to table `table` for which all predicates in
   `preds` are true."
  [preds fields]
  (filter (->> preds
               (keep (fn [[k v]]
                       (when-let [pred (field-filters k)]
                         (some-> v pred))))
               (apply every-pred))
          fields))

(defn- filter-tables
  [tablespec tables]
  (filter #(-> % :entity_type (isa? tablespec)) tables))

(defn- fill-templates
  [template-type {:keys [root tables]} bindings s]
  (let [bindings (some-fn (merge {"this" (-> root
                                             :entity
                                             (assoc :full-name (:full-name root)))}
                                 bindings)
                          (comp first #(filter-tables % tables) rules/->entity)
                          identity)]
    (str/replace s #"\[\[(\w+)\]\]" (fn [[_ identifier]]
                                     (->reference template-type (bindings identifier))))))

(defn- field-candidates
  [context {:keys [field_type links_to named max_cardinality] :as constraints}]
  (if links_to
    (filter (comp (->> (filter-tables links_to (:tables context))
                       (keep :link)
                       set)
                  u/get-id)
            (field-candidates context (dissoc constraints :links_to)))
    (let [[tablespec fieldspec] field_type]
      (if fieldspec
        (mapcat (fn [table]
                  (some->> table
                           :fields
                           (filter-fields {:fieldspec       fieldspec
                                           :named           named
                                           :max-cardinality max_cardinality})
                           (map #(assoc % :link (:link table)))))
                (filter-tables tablespec (:tables context)))
        (filter-fields {:fieldspec       tablespec
                        :named           named
                        :max-cardinality max_cardinality}
                       (-> context :source :fields))))))

(defn- make-binding
  [context [identifier definition]]
  (->> definition
       (field-candidates context)
       (map #(->> (merge % definition)
                  vector ; we wrap these in a vector to make merging easier (see `bind-dimensions`)
                  (assoc definition :matches)
                  (hash-map (name identifier))))))

(def ^:private ^{:arglists '([definitions])} most-specific-definition
  "Return the most specific defintion among `definitions`.
   Specificity is determined based on:
   1) how many ancestors `field_type` has (if field_type has a table prefix,
      ancestors for both table and field are counted);
   2) if there is a tie, how many additional filters (`named`, `max_cardinality`,
      `links_to`, ...) are used;
   3) if there is still a tie, `score`."
  (comp last (partial sort-by (comp (fn [[_ definition]]
                                      [(transduce (map (comp count ancestors))
                                                  +
                                                  (:field_type definition))
                                       (count definition)
                                       (:score definition)])
                                    first))))

(defn- bind-dimensions
  "Bind fields to dimensions and resolve overloading.
   Each field will be bound to only one dimension. If multiple dimension definitions
   match a single field, the field is bound to the most specific definition used
   (see `most-specific-defintion` for details)."
  [context dimensions]
  (->> dimensions
       (mapcat (comp (partial make-binding context) first))
       (group-by (comp id-or-name first :matches val first))
       (map (comp most-specific-definition val))
       (apply merge-with (fn [a b]
                           (case (compare (:score a) (:score b))
                             1  a
                             0  (update a :matches concat (:matches b))
                             -1 b))
              {})))

(defn- build-order-by
  [dimensions metrics order-by]
  (let [dimensions (set dimensions)]
    (for [[identifier ordering] (map first order-by)]
      [(if (dimensions identifier)
          [:dimension identifier]
          [:aggregation (u/index-of #{identifier} metrics)])
        (if (= ordering "ascending")
          :ascending
          :descending)])))

(defn- build-query
  ([context bindings filters metrics dimensions limit order_by]
   (walk/postwalk
    (fn [subform]
      (if (rules/dimension-form? subform)
        (let [[_ identifier opts] subform]
          (->reference :mbql (-> identifier bindings (merge opts))))
        subform))
    {:type     :query
     :database (-> context :root :database)
     :query    (cond-> {:source_table (if (->> context :source (instance? (type Table)))
                                        (-> context :source u/get-id)
                                        (->> context :source u/get-id (str "card__")))}
                 (not-empty filters)
                 (assoc :filter (transduce (map :filter)
                                           merge-filter-clauses
                                           filters))

                 (not-empty dimensions)
                 (assoc :breakout dimensions)

                 (not-empty metrics)
                 (assoc :aggregation (map :metric metrics))

                 limit
                 (assoc :limit limit)

                 (not-empty order_by)
                 (assoc :order_by order_by))}))
  ([context bindings query]
   {:type     :native
    :native   {:query (fill-templates :native context bindings query)}
    :database (-> context :root :database)}))

(defn- has-matches?
  [dimensions definition]
  (->> definition
       rules/collect-dimensions
       (every? (partial get dimensions))))

(defn- resolve-overloading
  "Find the overloaded definition with the highest `score` for which all
   referenced dimensions have at least one matching field."
  [{:keys [dimensions]} definitions]
  (apply merge-with (fn [a b]
                      (case (map (partial has-matches? dimensions) [a b])
                        [true false] a
                        [false true] b
                        (max-key :score a b)))
         definitions))

(defn- instantate-visualization
  [[k v] dimensions metrics]
  (let [dimension->name (comp vector :name dimensions)
        metric->name    (comp vector first :metric metrics)]
    [k (-> v
           (u/update-when :map.latitude_column dimension->name)
           (u/update-when :map.longitude_column dimension->name)
           (u/update-when :graph.metrics metric->name)
           (u/update-when :graph.dimensions dimension->name))]))

(defn- instantiate-metadata
  [x context bindings]
  (-> (walk/postwalk
       (fn [form]
         (if (string? form)
           (fill-templates :string context bindings form)
           form))
       x)
      (u/update-when :visualization #(instantate-visualization % bindings (:metrics context)))))

(defn- card-candidates
  "Generate all potential cards given a card definition and bindings for
   dimensions, metrics, and filters."
  [context {:keys [metrics filters dimensions score limit order_by query] :as card}]
  (let [order_by        (build-order-by dimensions metrics order_by)
        metrics         (map (partial get (:metrics context)) metrics)
        filters         (cond-> (map (partial get (:filters context)) filters)
                          (:query-filter context)
                          (conj {:filter (:query-filter context)}))
        score           (if query
                          score
                          (* (or (->> dimensions
                                      (map (partial get (:dimensions context)))
                                      (concat filters metrics)
                                      (transduce (keep :score) stats/mean))
                                 rules/max-score)
                             (/ score rules/max-score)))
        dimensions      (map (comp (partial into [:dimension]) first) dimensions)
        used-dimensions (rules/collect-dimensions [dimensions metrics filters query])]
    (->> used-dimensions
         (map (some-fn #(get-in (:dimensions context) [% :matches])
                       (comp #(filter-tables % (:tables context)) rules/->entity)))
         (apply combo/cartesian-product)
         (map (fn [instantiations]
                (let [bindings (zipmap used-dimensions instantiations)
                      query    (if query
                                 (build-query context bindings query)
                                 (build-query context bindings
                                              filters
                                              metrics
                                              dimensions
                                              limit
                                              order_by))]
                  (-> card
                      (assoc :metrics metrics)
                      (instantiate-metadata context (->> metrics
                                                         (map :name)
                                                         (zipmap (:metrics card))
                                                         (merge bindings)))
                      (assoc :score         score
                             :dataset_query query))))))))

(s/defn ^:private rule-specificity
  [rule :- rules/Rule]
  (transduce (map (comp count ancestors)) + (:applies_to rule)))

(s/defn ^:private matching-rules
  "Return matching rules orderd by specificity.
   Most specific is defined as entity type specification the longest ancestor
   chain."
  [rules :- [rules/Rule], {:keys [source entity]}]
  (let [table-type (or (:entity_type source) :entity/GenericTable)]
    (->> rules
         (filter (fn [{:keys [applies_to]}]
                   (let [[entity-type field-type] applies_to]
                     (and (isa? table-type entity-type)
                          (or (nil? field-type)
                              (field-isa? entity field-type))))))
         (sort-by rule-specificity >))))

(defn- linked-tables
  "Return all tables accessable from a given table with the paths to get there.
   If there are multiple FKs pointing to the same table, multiple entries will
   be returned."
  [table]
  (for [{:keys [id target]} (field/with-targets
                              (db/select Field
                                         :table_id           (u/get-id table)
                                         :fk_target_field_id [:not= nil]))
        :when (some-> target mi/can-read?)]
    (-> target field/table (assoc :link id))))

(defmulti
  ^{:private  true
    :arglists '([context entity])}
  inject-root (fn [_ entity] (type entity)))

(defmethod inject-root (type Field)
  [context field]
  (update context :dimensions
          (fn [dimensions]
            (->> dimensions
                 (keep (fn [[identifier definition]]
                         (when-let [matches (->> definition
                                                 :matches
                                                 (remove (comp #{(id-or-name field)} id-or-name))
                                                 not-empty)]
                           [identifier (assoc definition :matches matches)])))
                 (concat [["this" {:matches [field]
                                   :name    (:display_name field)
                                   :score   rules/max-score}]])
                 (into {})))))

(defmethod inject-root (type Metric)
  [context metric]
  (update context :metrics assoc "this" {:metric (->reference :mbql metric)
                                         :name   (:name metric)
                                         :score  rules/max-score}))

(defmethod inject-root :default
  [context _]
  context)

(s/defn ^:private make-context
  [root, rule :- rules/Rule]
  {:pre [(:source root)]}
  (let [source        (:source root)
        tables        (concat [source] (when (instance? (type Table) source)
                                         (linked-tables source)))
        table->fields (if (instance? (type Table) source)
                        (comp (->> (db/select Field
                                              :table_id        [:in (map u/get-id tables)]
                                              :visibility_type "normal")
                                   field/with-targets
                                   (group-by :table_id))
                              u/get-id)
                        (->> source
                             :result_metadata
                             (map (fn [field]
                                    (-> field
                                        (update :base_type keyword)
                                        (update :special_type keyword)
                                        field/map->FieldInstance
                                        (classify/run-classifiers {}))))
                             constantly))]
    (as-> {:source       (assoc source :fields (table->fields source))
           :root         root
           :tables       (map #(assoc % :fields (table->fields %)) tables)
           :query-filter (filters/inject-refinement (:query-filter root)
                                                    (:cell-query root))} context
      (assoc context :dimensions (bind-dimensions context (:dimensions rule)))
      (assoc context :metrics (resolve-overloading context (:metrics rule)))
      (assoc context :filters (resolve-overloading context (:filters rule)))
      (inject-root context (:entity root)))))

(defn- make-cards
  [context {:keys [cards]}]
  (some->> cards
           (map first)
           (map-indexed (fn [position [identifier card]]
                          (some->> (assoc card :position position)
                                   (card-candidates context)
                                   not-empty
                                   (hash-map (name identifier)))))
           (apply merge-with (partial max-key (comp :score first)) {})
           vals
           (apply concat)))

(s/defn ^:private make-dashboard
  ([root, rule :- rules/Rule]
   (make-dashboard root rule {:tables [(:source root)]
                              :root   root}))
  ([root, rule :- rules/Rule, context]
   (-> (walk/postwalk
           (fn [form]
             (if (string? form)
               (fill-templates :string context {} form)
               form))
           (select-keys rule [:title :description :transient_title :groups]))
       (assoc :refinements (:cell-query root)))))

(s/defn ^:private apply-rule
  [root, rule :- rules/Rule]
  (let [context   (make-context root rule)
        dashboard (make-dashboard root rule context)
        filters   (->> rule
                       :dashboard_filters
                       (mapcat (comp :matches (:dimensions context))))
        cards     (make-cards context rule)]
    (when (or cards (-> rule :cards nil?))
      [(assoc dashboard
         :filters  filters
         :cards    cards
         :context  context
         :fieldset (->> context
                        :tables
                        (mapcat :fields)
                        (map (fn [field]
                               [(id-or-name field) field]))
                        (into {})))
       rule])))

(def ^:private ^:const ^Long max-related 6)
(def ^:private ^:const ^Long max-cards 15)

(defn- ->related-entity
  [entity]
  (let [root      (->root entity)
        rule      (->> root
                       (matching-rules (rules/get-rules (:rules-prefix root)))
                       first)
        dashboard (make-dashboard root rule)]
    {:url         (:url root)
     :title       (:full-name root)
     :description (:description dashboard)}))

(defn- others
  ([root] (others max-related root))
  ([n root]
   (let [recommendations (-> root :entity related/related)]
     (->> (reduce (fn [acc selector]
                    (concat acc (-> selector recommendations rules/ensure-seq)))
                  []
<<<<<<< HEAD
                  [:table :segments :metrics :linking-to :dashboard-mates :similar-questions
                   :linked-from :tables :fields])
=======
                  [:table :segments :metrics :linking-to :linked-from :tables :fields])
>>>>>>> 70c17317
          (take n)
          (map ->related-entity)))))

(s/defn ^:private indepth
  [root, rule :- rules/Rule]
  (->> (rules/get-rules (concat (:rules-prefix root) [(:rule rule)]))
       (keep (fn [indepth]
               (when-let [[dashboard _] (apply-rule root indepth)]
                 {:title       ((some-fn :short-title :title) dashboard)
                  :description (:description dashboard)
                  :url         (format "%s/rule/%s/%s" (:url root) (:rule rule) (:rule indepth))})))
       (take max-related)))

(defn- drilldown-fields
  [dashboard]
  (->> dashboard
       :context
       :dimensions
       vals
       (mapcat :matches)
       filters/interesting-fields
       (map ->related-entity)))

(s/defn ^:private related
<<<<<<< HEAD
  [root, rule :- (s/maybe rules/Rule)]
  (let [indepth (some->> rule (indepth rule))]
    {:indepth indepth
     :tables  (take (- max-related (count indepth)) (others root))}))
=======
  [dashboard, rule :- rules/Rule]
  (let [root    (-> dashboard :context :root)
        indepth (indepth root rule)]
    (if (not-empty indepth)
      {:indepth indepth
       :related (others (- max-related (count indepth)) root)}
      (let [drilldown-fields (drilldown-fields dashboard)
            n-others         (max (math/floor (* (/ 2 3) max-related))
                                  (- max-related (count drilldown-fields)))]
        {:related          (others n-others root)
         :drilldown-fields (take (- max-related n-others) drilldown-fields)}))))
>>>>>>> 70c17317

(defn- automagic-dashboard
  "Create dashboards for table `root` using the best matching heuristics."
  [{:keys [rule show rules-prefix query-filter cell-query full-name] :as root}]
  (if-let [[dashboard rule] (if rule
                              (apply-rule root (rules/get-rule rule))
                              (->> root
                                   (matching-rules (rules/get-rules rules-prefix))
                                   (keep (partial apply-rule root))
                                   ;; `matching-rules` returns an `ArraySeq` (via `sort-by`) so
                                   ;; `first` realises one element at a time (no chunking).
                                   first))]
    (do
      (log/infof (trs "Applying heuristic %s to %s.") (:rule rule) full-name)
      (log/infof (trs "Dimensions bindings:\n%s")
                 (->> dashboard
                      :context
                      :dimensions
                      (m/map-vals #(update % :matches (partial map :name)))
                      u/pprint-to-str))
      (log/infof (trs "Using definitions:\nMetrics:\n%s\nFilters:\n%s")
                 (-> dashboard :context :metrics u/pprint-to-str)
                 (-> dashboard :context :filters u/pprint-to-str))
      (-> (cond-> dashboard
            (or query-filter cell-query)
            (assoc :title (str (tru "A closer look at ") full-name)))
          (populate/create-dashboard (or show max-cards))
<<<<<<< HEAD
          (assoc :related (-> (related root rule)
                              (assoc :more (if (and (-> dashboard
                                                        :cards
                                                        count
                                                        (> max-cards))
                                                    (not= show :all))
                                             [{:title       (tru "Show more about this")
                                               :description nil
                                               :table       (:source root)
                                               :url         (format "%s#show=all"
                                                                    (:url root))}]
                                             []))))))
    (throw (ex-info (trs "Can't create dashboard for {0}" full-name)
=======
          (assoc :related (related dashboard rule))
          (assoc :more (when (and (-> dashboard :cards count (> max-cards))
                                (not= show :all))
                         (format "%s#show=all" (:url root))))))
    (throw (ex-info (format (trs "Can't create dashboard for %s") full-name)
>>>>>>> 70c17317
             {:root            root
              :available-rules (map :rule (or (some-> rule rules/get-rule vector)
                                              (rules/get-rules rules-prefix)))}))))

(defmulti
  ^{:doc "Create a transient dashboard analyzing given entity."
    :arglists '([entity opts])}
  automagic-analysis (fn [entity _]
                       (type entity)))

(defmethod automagic-analysis (type Table)
  [table opts]
  (automagic-dashboard (merge (->root table) opts)))

(defmethod automagic-analysis (type Segment)
  [segment opts]
  (automagic-dashboard (merge (->root segment) opts)))

(defmethod automagic-analysis (type Metric)
  [metric opts]
  (automagic-dashboard (merge (->root metric) opts)))

(defn- collect-metrics
  [root question]
  (map (fn [aggregation-clause]
         (if (-> aggregation-clause
                 first
                 qp.util/normalize-token
                 (= :metric))
           (-> aggregation-clause second Metric)
           (let [metric (metric/map->MetricInstance
                         {:definition {:aggregation  [aggregation-clause]
                                       :source_table (:table_id question)}
                          :table_id   (:table_id question)})]
             (assoc metric :name (metric->description root metric)))))
       (qp.util/get-in-normalized question [:dataset_query :query :aggregation])))

(defn- collect-breakout-fields
  [root question]
  (map (comp (partial ->field root)
             filters/field-reference->id
             first
             filters/collect-field-references)
       (qp.util/get-in-normalized question [:dataset_query :query :breakout])))

(defn- decompose-question
  [root question opts]
  (map #(automagic-analysis % (assoc opts
                                :source   (:source root)
                                :database (:database root)))
       (concat (collect-metrics root question)
               (collect-breakout-fields root question))))

(defmethod automagic-analysis (type Card)
  [card {:keys [cell-query] :as opts}]
  (let [root (->root card)]
    (if (or (table-like? card)
            cell-query)
      (automagic-dashboard
       (merge (cond-> root
                cell-query (merge {:url          (format "%squestion/%s/cell/%s" public-endpoint
                                                         (u/get-id card)
                                                         (encode-base64-json cell-query))
                                   :entity       (:source root)
                                   :rules-prefix ["table"]}))
              opts))
      (let [opts (assoc opts :show :all)]
        (->> (decompose-question root card opts)
             (apply populate/merge-dashboards (automagic-dashboard root))
             (merge {:related (related {:entity card} nil)}))))))

(defmethod automagic-analysis (type Query)
  [query {:keys [cell-query] :as opts}]
  (let [root (->root query)]
    (if (or (table-like? query)
            (:cell-query opts))
      (automagic-dashboard
       (merge (cond-> root
                cell-query (merge {:url          (format "%sadhoc/%s/cell/%s" public-endpoint
                                                         (encode-base64-json (:dataset_query query))
                                                         (encode-base64-json cell-query))
                                   :entity       (:source root)
                                   :rules-prefix ["table"]}))
              (update opts :cell-query
                      (partial filters/inject-refinement
                               (qp.util/get-in-normalized query [:dataset_query :query :filter])))))
      (let [opts (assoc opts :show :all)]
        (->> (decompose-question root query opts)
             (apply populate/merge-dashboards (automagic-dashboard root))
             (merge {:related (related {:entity query} nil)}))))))

(defmethod automagic-analysis (type Field)
  [field opts]
  (automagic-dashboard (merge (->root field) opts)))

(defn- enhanced-table-stats
  [table]
  (let [field-types (->> (db/select [Field :special_type] :table_id (u/get-id table))
                         (map :special_type))]
    (assoc table :stats {:num-fields  (count field-types)
                         :list-like?  (= (count (remove #{:type/PK} field-types)) 1)
                         :link-table? (every? #{:type/FK :type/PK} field-types)})))

(def ^:private ^:const ^Long max-candidate-tables
  "Maximal number of tables per schema shown in `candidate-tables`."
  10)

(defn candidate-tables
  "Return a list of tables in database with ID `database-id` for which it makes sense
   to generate an automagic dashboard. Results are grouped by schema and ranked
   acording to interestingness (both schemas and tables within each schema). Each
   schema contains up to `max-candidate-tables` tables.

   Tables are ranked based on how specific rule has been used, and the number of
   fields.
   Schemes are ranked based on the number of distinct entity types and the
   interestingness of tables they contain (see above)."
  ([database] (candidate-tables database nil))
  ([database schema]
   (let [rules (rules/get-rules ["table"])]
     (->> (apply db/select Table
                 (cond-> [:db_id           (u/get-id database)
                          :visibility_type nil]
                   schema (concat [:schema schema])))
          (filter mi/can-read?)
          (map enhanced-table-stats)
          (remove (comp (some-fn :link-table? :list-like?) :stats))
          (map (fn [table]
                 (let [root      (->root table)
                       rule      (->> root
                                      (matching-rules rules)
                                      first)
                       dashboard (make-dashboard root rule)]
                   {:url         (format "%stable/%s" public-endpoint (u/get-id table))
                    :title       (:full-name root)
                    :score       (+ (math/sq (rule-specificity rule))
                                    (math/log (-> table :stats :num-fields)))
                    :description (:description dashboard)
                    :table       table
                    :rule        (:rule rule)})))
          (group-by (comp :schema :table))
          (map (fn [[schema tables]]
                 (let [tables (->> tables
                                   (sort-by :score >)
                                   (take max-candidate-tables))]
                   {:tables tables
                    :schema schema
                    :score  (+ (math/sq (transduce (m/distinct-by :rule)
                                                   stats/count
                                                   tables))
                               (math/sqrt (transduce (map (comp math/sq :score))
                                                     stats/mean
                                                     tables)))})))
          (sort-by :score >)))))<|MERGE_RESOLUTION|>--- conflicted
+++ resolved
@@ -698,12 +698,8 @@
      (->> (reduce (fn [acc selector]
                     (concat acc (-> selector recommendations rules/ensure-seq)))
                   []
-<<<<<<< HEAD
                   [:table :segments :metrics :linking-to :dashboard-mates :similar-questions
                    :linked-from :tables :fields])
-=======
-                  [:table :segments :metrics :linking-to :linked-from :tables :fields])
->>>>>>> 70c17317
           (take n)
           (map ->related-entity)))))
 
@@ -728,12 +724,6 @@
        (map ->related-entity)))
 
 (s/defn ^:private related
-<<<<<<< HEAD
-  [root, rule :- (s/maybe rules/Rule)]
-  (let [indepth (some->> rule (indepth rule))]
-    {:indepth indepth
-     :tables  (take (- max-related (count indepth)) (others root))}))
-=======
   [dashboard, rule :- rules/Rule]
   (let [root    (-> dashboard :context :root)
         indepth (indepth root rule)]
@@ -745,7 +735,6 @@
                                   (- max-related (count drilldown-fields)))]
         {:related          (others n-others root)
          :drilldown-fields (take (- max-related n-others) drilldown-fields)}))))
->>>>>>> 70c17317
 
 (defn- automagic-dashboard
   "Create dashboards for table `root` using the best matching heuristics."
@@ -773,27 +762,11 @@
             (or query-filter cell-query)
             (assoc :title (str (tru "A closer look at ") full-name)))
           (populate/create-dashboard (or show max-cards))
-<<<<<<< HEAD
-          (assoc :related (-> (related root rule)
-                              (assoc :more (if (and (-> dashboard
-                                                        :cards
-                                                        count
-                                                        (> max-cards))
-                                                    (not= show :all))
-                                             [{:title       (tru "Show more about this")
-                                               :description nil
-                                               :table       (:source root)
-                                               :url         (format "%s#show=all"
-                                                                    (:url root))}]
-                                             []))))))
-    (throw (ex-info (trs "Can't create dashboard for {0}" full-name)
-=======
           (assoc :related (related dashboard rule))
           (assoc :more (when (and (-> dashboard :cards count (> max-cards))
                                 (not= show :all))
                          (format "%s#show=all" (:url root))))))
     (throw (ex-info (format (trs "Can't create dashboard for %s") full-name)
->>>>>>> 70c17317
              {:root            root
               :available-rules (map :rule (or (some-> rule rules/get-rule vector)
                                               (rules/get-rules rules-prefix)))}))))
