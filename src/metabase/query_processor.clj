(ns metabase.query-processor
  "Preprocessor that does simple transformations to all incoming queries, simplifing the driver-specific
  implementations."
  (:require [clojure.tools.logging :as log]
            [metabase
             [driver :as driver]
             [util :as u]]
            [metabase.mbql.schema :as mbql.s]
            [metabase.models
             [query :as query]
             [query-execution :as query-execution :refer [QueryExecution]]]
            [metabase.query-processor.middleware
             [add-dimension-projections :as add-dim]
             [add-implicit-clauses :as implicit-clauses]
             [add-row-count-and-status :as row-count-and-status]
             [add-settings :as add-settings]
             [annotate-and-sort :as annotate-and-sort]
             [bind-effective-timezone :as bind-timezone]
             [binning :as binning]
             [cache :as cache]
             [catch-exceptions :as catch-exceptions]
             [cumulative-aggregations :as cumulative-ags]
             [dev :as dev]
             [driver-specific :as driver-specific]
             [expand :as expand]
             [expand-macros :as expand-macros]
             [fetch-source-query :as fetch-source-query]
             [format-rows :as format-rows]
             [limit :as limit]
             [log :as log-query]
             [mbql-to-native :as mbql-to-native]
             [normalize-query :as normalize]
             [parameters :as parameters]
             [permissions :as perms]
             [resolve :as resolve]
             [resolve-driver :as resolve-driver]
             [results-metadata :as results-metadata]
             [source-table :as source-table]
<<<<<<< HEAD
=======
             [store :as store]
>>>>>>> 1694be29
             [validate :as validate]]
            [metabase.query-processor.util :as qputil]
            [metabase.util
             [date :as du]
             [i18n :refer [tru]]]
            [schema.core :as s]
            [toucan.db :as db]))

;;; +----------------------------------------------------------------------------------------------------------------+
;;; |                                                QUERY PROCESSOR                                                 |
;;; +----------------------------------------------------------------------------------------------------------------+

(defn- execute-query
  "The pivotal stage of the `process-query` pipeline where the query is actually executed by the driver's Query
  Processor methods. This function takes the fully pre-processed query, runs it, and returns the results, which then
  run through the various post-processing steps."
  [query]
  {:pre [(map? query) (:driver query)]}
  (driver/execute-query (:driver query) query))

;; The way these functions are applied is actually straight-forward; it matches the middleware pattern used by
;; Compojure.
;;
;; (defn- qp-middleware-fn [qp]
;;   (fn [query]
;;     (do-some-postprocessing (qp (do-some-preprocessing query)))))
;;
;; Each query processor function is passed a single arg, QP, and returns a function that accepts a single arg, QUERY.
;;
;; This returned function *pre-processes* QUERY as needed, and then passes it to QP.
;; The function may then *post-process* the results of (QP QUERY) as neeeded, and returns the results.
;;
;; Many functions do both pre and post-processing; this middleware pattern allows them to return closures that
;; maintain some sort of internal state. For example, `cumulative-sum` can determine if it needs to perform cumulative
;; summing, and, if so, modify the query before passing it to QP; once the query is processed, it can use modify the
;; results as needed.
;;
;; PRE-PROCESSING fns are applied from bottom to top, and POST-PROCESSING from top to bottom;
;; the easiest way to wrap your head around this is picturing a the query as a ball being thrown in the air
;; (up through the preprocessing fns, back down through the post-processing ones)
(defn- qp-pipeline
  "Construct a new Query Processor pipeline with F as the final 'piviotal' function. e.g.:

     All PRE-PROCESSING (query) --> F --> All POST-PROCESSING (result)

   Or another way of looking at it is

     (post-process (f (pre-process query)))

   Normally F is something that runs the query, like the `execute-query` function above, but this can be swapped out
   when we want to do things like process a query without actually running it."
  [f]
  ;; ▼▼▼ POST-PROCESSING ▼▼▼  happens from TOP-TO-BOTTOM, e.g. the results of `f` are (eventually) passed to `limit`
  (-> f
      dev/guard-multiple-calls
      mbql-to-native/mbql->native                      ; ▲▲▲ NATIVE-ONLY POINT ▲▲▲ Query converted from MBQL to native here; all functions *above* will only see the native query
      annotate-and-sort/annotate-and-sort
      perms/check-query-permissions
      dev/check-results-format
      limit/limit
      cumulative-ags/handle-cumulative-aggregations
      results-metadata/record-and-return-metadata!
      format-rows/format-rows
      binning/update-binning-strategy
      resolve/resolve-middleware
      add-dim/add-remapping
      implicit-clauses/add-implicit-clauses
      expand/expand-middleware                         ; ▲▲▲ QUERY EXPANSION POINT  ▲▲▲ All functions *above* will see EXPANDED query during PRE-PROCESSING
      source-table/resolve-source-table-middleware
      row-count-and-status/add-row-count-and-status    ; ▼▼▼ RESULTS WRAPPING POINT ▼▼▼ All functions *below* will see results WRAPPED in `:data` during POST-PROCESSING
      parameters/substitute-parameters
      expand-macros/expand-macros
      driver-specific/process-query-in-context         ; (drivers can inject custom middleware if they implement IDriver's `process-query-in-context`)
      add-settings/add-settings
      resolve-driver/resolve-driver                    ; ▲▲▲ DRIVER RESOLUTION POINT ▲▲▲ All functions *above* will have access to the driver during PRE- *and* POST-PROCESSING
      bind-timezone/bind-effective-timezone
      fetch-source-query/fetch-source-query
      store/initialize-store
      log-query/log-initial-query
      ;; TODO - bind *query* here ?
      cache/maybe-return-cached-results
      log-query/log-results-metadata
      validate/validate-query
      normalize/normalize
      catch-exceptions/catch-exceptions))
;; ▲▲▲ PRE-PROCESSING ▲▲▲ happens from BOTTOM-TO-TOP, e.g. the results of `expand-macros` are passed to
;; `substitute-parameters`

(defn query->native
  "Return the native form for QUERY (e.g. for a MBQL query on Postgres this would return a map containing the compiled
  SQL form)."
  {:style/indent 0}
  [query]
  (let [results ((qp-pipeline identity) query)]
    (or (get-in results [:data :native_form])
        (throw (ex-info "No native form returned."
                 results)))))

(defn process-query
  "A pipeline of various QP functions (including middleware) that are used to process MB queries."
  {:style/indent 0}
  [query]
  ((qp-pipeline execute-query) query))

(def ^{:arglists '([query])} expand
  "Expand a QUERY the same way it would normally be done as part of query processing.
   This is useful for things that need to look at an expanded query, such as permissions checking for Cards."
  (->> identity
       resolve/resolve-middleware
       source-table/resolve-source-table-middleware
       expand/expand-middleware
       parameters/substitute-parameters
       expand-macros/expand-macros
       driver-specific/process-query-in-context
       resolve-driver/resolve-driver
       fetch-source-query/fetch-source-query
       bind-timezone/bind-effective-timezone
       validate/validate-query
       normalize/normalize))
;; ▲▲▲ This only does PRE-PROCESSING, so it happens from bottom to top, eventually returning the preprocessed query
;; instead of running it


;;; +----------------------------------------------------------------------------------------------------------------+
;;; |                                            DATASET-QUERY PUBLIC API                                            |
;;; +----------------------------------------------------------------------------------------------------------------+

;; The only difference between `process-query` and `process-query-and-save-execution!` (below) is that the
;; latter records a `QueryExecution` (inserts a new row) recording some stats about this Query run including
;; execution time and type of query ran
;;
;; `process-query-and-save-execution!` is the function used by various things like API endpoints and pulses;
;; `process-query` is more of an internal function

(defn- save-query-execution!
  "Save a `QueryExecution` and update the average execution time for the corresponding `Query`."
  [query-execution]
  (u/prog1 query-execution
    (query/update-average-execution-time! (:hash query-execution) (:running_time query-execution))
    (db/insert! QueryExecution (dissoc query-execution :json_query))))

(defn- save-and-return-failed-query!
  "Save QueryExecution state and construct a failed query response"
  [query-execution error-message]
  ;; record our query execution and format response
  (-> query-execution
      (dissoc :start_time_millis)
      (merge {:error        error-message
              :running_time (- (System/currentTimeMillis) (:start_time_millis query-execution))})
      save-query-execution!
      (dissoc :result_rows :hash :executor_id :native :card_id :dashboard_id :pulse_id)
      ;; this is just for the response for client
      (assoc :status    :failed
             :error     error-message
             :row_count 0
             :data      {:rows    []
                         :cols    []
                         :columns []})))

(defn- save-and-return-successful-query!
  "Save QueryExecution state and construct a completed (successful) query response"
  [query-execution query-result]
  (let [query-execution (-> (assoc query-execution
                              :running_time (- (System/currentTimeMillis)
                                               (:start_time_millis query-execution))
                              :result_rows  (get query-result :row_count 0))
                            (dissoc :start_time_millis))]
    ;; only insert a new record into QueryExecution if the results *were not* cached (i.e., only if a Query was
    ;; actually ran)
    (when-not (:cached query-result)
      (save-query-execution! query-execution))
    ;; ok, now return the results in the normal response format
    (merge (dissoc query-execution :error :result_rows :hash :executor_id :native :card_id :dashboard_id :pulse_id)
           query-result
           {:status                 :completed
            :average_execution_time (when (:cached query-result)
                                      (query/average-execution-time-ms (:hash query-execution)))})))


(defn- assert-query-status-successful
  "Make sure QUERY-RESULT `:status` is something other than `nil`or `:failed`, or throw an Exception."
  [query-result]
  (when-not (contains? query-result :status)
    (throw (Exception. "invalid response from database driver. no :status provided")))
  (when (= :failed (:status query-result))
    (log/warn (u/pprint-to-str 'red query-result))
    (throw (Exception. (str (get query-result :error "general error"))))))

(def ^:dynamic ^Boolean *allow-queries-with-no-executor-id*
  "Should we allow running queries (via `dataset-query`) without specifying the `executed-by` User ID?  By default
  this is `false`, but this constraint can be disabled for running queries not executed by a specific user
  (e.g., public Cards)."
  false)

(defn- query-execution-info
  "Return the info for the `QueryExecution` entry for this QUERY."
  [{{:keys [executed-by query-hash query-type context card-id dashboard-id pulse-id]} :info, :as query}]
  {:pre [(instance? (Class/forName "[B") query-hash)
         (string? query-type)]}
  {:executor_id       executed-by
   :card_id           card-id
   :dashboard_id      dashboard-id
   :pulse_id          pulse-id
   :context           context
   :hash              (or query-hash (throw (Exception. (str (tru "Missing query hash!")))))
   :native            (= query-type "native")
   :json_query        (dissoc query :info)
   :started_at        (du/new-sql-timestamp)
   :running_time      0
   :result_rows       0
   :start_time_millis (System/currentTimeMillis)})

(defn- run-and-save-query!
  "Run QUERY and save appropriate `QueryExecution` info, and then return results (or an error message) in the usual
  format."
  [query]
  (let [query-execution (query-execution-info query)]
    (try
      (let [result (process-query query)]
        (assert-query-status-successful result)
        (save-and-return-successful-query! query-execution result))
      (catch Throwable e
        (log/warn (u/format-color 'red "Query failure: %s\n%s"
                    (.getMessage e)
                    (u/pprint-to-str (u/filtered-stacktrace e))))
        (save-and-return-failed-query! query-execution (.getMessage e))))))

;; TODO - couldn't saving the query execution be done by MIDDLEWARE?
(s/defn process-query-and-save-execution!
  "Process and run a json based dataset query and return results.

  Takes 2 arguments:

  1.  the json query as a map
  2.  query execution options (and context information) specified as a map

  Depending on the database specified in the query this function will delegate to a driver specific implementation.
  For the purposes of tracking we record each call to this function as a QueryExecution in the database.

  OPTIONS must conform to the `mbql.s/Info` schema; refer to that for more details."
  {:style/indent 1}
  [query, options :- mbql.s/Info]
  (run-and-save-query! (assoc query :info (assoc options
                                            :query-hash (qputil/query-hash query)
                                            :query-type (if (qputil/mbql-query? query) "MBQL" "native")))))

(def ^:private ^:const max-results-bare-rows
  "Maximum number of rows to return specifically on :rows type queries via the API."
  2000)

(def ^:private ^:const max-results
  "General maximum number of rows to return from an API query."
  10000)

(def default-query-constraints
  "Default map of constraints that we apply on dataset queries executed by the api."
  {:max-results           max-results
   :max-results-bare-rows max-results-bare-rows})

(s/defn process-query-and-save-with-max!
  "Same as `process-query-and-save-execution!` but will include the default max rows returned as a constraint"
  {:style/indent 1}
  [query, options :- mbql.s/Info]
  (process-query-and-save-execution! (assoc query :constraints default-query-constraints) options))<|MERGE_RESOLUTION|>--- conflicted
+++ resolved
@@ -36,10 +36,7 @@
              [resolve-driver :as resolve-driver]
              [results-metadata :as results-metadata]
              [source-table :as source-table]
-<<<<<<< HEAD
-=======
              [store :as store]
->>>>>>> 1694be29
              [validate :as validate]]
             [metabase.query-processor.util :as qputil]
             [metabase.util
