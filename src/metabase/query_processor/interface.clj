--- conflicted
+++ resolved
@@ -157,18 +157,12 @@
 ;;; Placeholder Types
 
 ;; Replace Field IDs with these during first pass
-(s/defrecord FieldPlaceholder [field-id      :- su/IntGreaterThanZero
-                               fk-field-id   :- (s/maybe (s/constrained su/IntGreaterThanZero
-<<<<<<< HEAD
-                                                                        (fn [_] (or (assert-driver-supports :foreign-keys) true))
-                                                                        "foreign-keys is not supported by this driver."))
-                               datetime-unit :- (s/maybe (apply s/enum datetime-field-units))
-                               binning-strategy :- (s/maybe s/Int)])
-=======
+(s/defrecord FieldPlaceholder [field-id         :- su/IntGreaterThanZero
+                               fk-field-id      :- (s/maybe (s/constrained su/IntGreaterThanZero
                                                                         (fn [_] (or (assert-driver-supports :foreign-keys) true)) ; assert-driver-supports will throw Exception if driver is bound
                                                                         "foreign-keys is not supported by this driver."))         ; and driver does not support foreign keys
-                               datetime-unit :- (s/maybe (apply s/enum datetime-field-units))])
->>>>>>> 5d407f24
+                               datetime-unit    :- (s/maybe (apply s/enum datetime-field-units))
+                               binning-strategy :- (s/maybe s/Int)])
 
 (s/defrecord AgFieldRef [index :- s/Int])
 ;; TODO - add a method to get matching expression from the query?
